// Copyright (c) 2016 Tigera, Inc. All rights reserved.
//
// Licensed under the Apache License, Version 2.0 (the "License");
// you may not use this file except in compliance with the License.
// You may obtain a copy of the License at
//
//     http://www.apache.org/licenses/LICENSE-2.0
//
// Unless required by applicable law or agreed to in writing, software
// distributed under the License is distributed on an "AS IS" BASIS,
// WITHOUT WARRANTIES OR CONDITIONS OF ANY KIND, either express or implied.
// See the License for the specific language governing permissions and
// limitations under the License.

package parser

import "sort"

type StringSet []string

// Contains returns true if a given string in current set
func (ss StringSet) Contains(s string) bool {
<<<<<<< HEAD
	// Sever to the binary search impl in the stdlib.  Note: it returns
=======
	// Defer to the binary search impl in the stdlib.  Note: it returns
>>>>>>> 9db877a7
	// the "insertion point" for inserting the given string, so we need to
	// check that the string really is there.
	idx := sort.SearchStrings(ss, s)
	return idx < len(ss) && ss[idx] == s
}

// SliceCopy returns a new slice that contains the elements of the set in
// sorted order.
func (ss StringSet) SliceCopy() []string {
	if ss == nil {
		return nil
	}
	cp := make([]string, len(ss), len(ss))
	copy(cp, ss)
	return cp
}

func ConvertToStringSetInPlace(s []string) StringSet {
	if len(s) <= 1 {
		// Nothing to do for nil, zero or a single-entry slice.
		return s
	}
	sort.Strings(s)
	out := s[:1]
	for _, v := range s[1:] {
		if v == out[len(out)-1] {
			continue
		}
		out = append(out, v)
	}
	return out
}<|MERGE_RESOLUTION|>--- conflicted
+++ resolved
@@ -20,11 +20,7 @@
 
 // Contains returns true if a given string in current set
 func (ss StringSet) Contains(s string) bool {
-<<<<<<< HEAD
-	// Sever to the binary search impl in the stdlib.  Note: it returns
-=======
 	// Defer to the binary search impl in the stdlib.  Note: it returns
->>>>>>> 9db877a7
 	// the "insertion point" for inserting the given string, so we need to
 	// check that the string really is there.
 	idx := sort.SearchStrings(ss, s)
