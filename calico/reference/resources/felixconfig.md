--- conflicted
+++ resolved
@@ -132,11 +132,7 @@
 | bpfMapSizeRoute | In eBPF dataplane mode, controls the size of the route map. | int | int | 262144 |
 | bpfPolicyDebugEnabled              | In eBPF dataplane mode, controls whether felix will collect policy dump for each interface. | true, false | boolean | true |
 | routeSource                        | Where Felix gets is routing information from for VXLAN and the BPF dataplane. The CalicoIPAM setting is more efficient because it supports route aggregation, but it only works when Calico's IPAM or host-local IPAM is in use. Use the WorkloadIPs setting if you are using Calico's VXLAN or BPF dataplane and not using Calico IPAM or host-local IPAM. | CalicoIPAM,WorkloadIPs | string | `CalicoIPAM` |
-<<<<<<< HEAD
-| mtuIfacePattern                    | Pattern used to discover the host's interface for MTU auto-detection. | regex | string | `^((en|wl|ww|sl|ib)[Pcopsx].*|(eth|wlan|wwan).*)` |
-=======
-| mtuIfacePattern                    | Pattern used to discover the host's interface for MTU auto-detection. | regex | string | ^((en&#124;wl&#124;ww&#124;sl&#124;ib)[copsx].* &#124;(eth&#124;wlan&#124;wwan).*) |
->>>>>>> 0f800739
+| mtuIfacePattern                    | Pattern used to discover the host's interface for MTU auto-detection. | regex | string | ^((en&#124;wl&#124;ww&#124;sl&#124;ib)[Pcopsx].* &#124;(eth&#124;wlan&#124;wwan).*) |
 
 <br>
 
