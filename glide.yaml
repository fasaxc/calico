package: github.com/projectcalico/felix
homepage: https://projectcalico.org
license: Apache-2.0
import:
- package: github.com/containernetworking/cni
  version: v0.5.2
  subpackages:
  - pkg/ns
# Need to pin to an older version as our code uses code that is deprecated in newer versions.
- package: github.com/docopt/docopt-go
  version: ^0.6.2
- package: github.com/go-ini/ini
- package: github.com/gogo/protobuf
  subpackages:
  - proto
# prometheus/client_golang pulls in prometheus/client_model, which depends
# on this version of golang/protobuf (but none of the prometheus repos provide
# a dependency manifest). The genproto library (another indirect and unpinned
# dependency) also depends on this version of protobuf.
# This commit hash is v1.1.0 (but the hash is used because k8s also pulls in this version)
- package: github.com/golang/protobuf
  version: b4deda0973fb4c70b50d226b1af49f3da59f5265
  subpackages:
  - proto
# Need to pin to an older version as our code uses some deprecated functionality.
- package: github.com/libp2p/go-reuseport
  version: gx/v0.1.18
# go-reuseport pulls in go-log without a pin and master is now incompatible with the
# version of gogo/protobuf that we are using.  Pin to most recent working master revision.
- package: github.com/ipfs/go-log
  version: 5dc2060baaf8db344f31dafd852340b93811d03f
- package: github.com/kardianos/osext
- package: github.com/kelseyhightower/envconfig
- package: github.com/mipearson/rfw
  # containernetworkin/cni tries to pull in really old versions of ginkgo and gomega.
  # Pin to get newer ones
- package: github.com/onsi/ginkgo
  version: ^1.4.0
- package: github.com/onsi/gomega
  version: ^1.1.0
  subpackages:
  - types
# gobuffalo/buffalo-plugins requires the DisableFlagParsing in the Command type,
# so pin the version that has it.
- package: github.com/spf13/cobra
  version: ~0.0.3
- package: github.com/projectcalico/libcalico-go
  subpackages:
  - lib/apiconfig
  - lib/apis/v3
  - lib/backend
  - lib/backend/api
  - lib/backend/k8s/conversion
  - lib/backend/model
  - lib/backend/syncersv1/felixsyncer
  - lib/backend/syncersv1/updateprocessors
  - lib/backend/watchersyncer
  - lib/clientv3
  - lib/errors
  - lib/hash
  - lib/health
  - lib/logutils
  - lib/names
  - lib/net
  - lib/numorstring
  - lib/options
  - lib/selector
  - lib/selector/parser
  - lib/set
  - lib/validator/v1
- package: github.com/projectcalico/typha
<<<<<<< HEAD
  version: f93933fb9707dd54e43718a14564175efe80ccd6
=======
  version: 4c1f053f882d4c6a08a9528c8151ab9afeb68f8d
>>>>>>> fe00b9e6
  subpackages:
  - pkg/syncclient
  - pkg/tlsutils
- package: github.com/projectcalico/pod2daemon
  version: df2b9c8d2744ebce544742f7f765b59c5e88db0d
  subpackages:
  - binder
- package: github.com/prometheus/client_golang
  version: 773f5027234d0b08adf766be34f55df2f312abf7
  subpackages:
  - prometheus
  - prometheus/promhttp
  - prometheus/push
- package: github.com/prometheus/procfs
  version: a6e9df898b1336106c743392c48ee0b71f5c4efa
  subpackages:
  - xfs
- package: github.com/satori/go.uuid
# Use our fork, because v1.0.5 causes test breakages due to problems with our log formatting code,
# but gobuffalo/logger require newer version because of the SetOutput function. Our fork backports
# the missing stuff on top of v1.0.4.
- package: github.com/sirupsen/logrus
  repo: https://github.com/projectcalico/logrus
  version: v1.0.4-calico
- package: github.com/vishvananda/netlink
# containernetworking/cni pulls in an old version, so pin to the version we need here.
  version: f07d9d5231b9cd05ddf2e5a8ef6582f385bc1770
- package: golang.org/x/net
  subpackages:
  - context
# A number of packages pull in x/sys but it's important that we get a recent one for the x/crypto package.
# Most notably, containernetworking/plugins wants a version from ~2 years ago.
# It should also be safe to take the latest here (it's generally just adding more symbols)
- package: golang.org/x/sys
  version: 1b2967e3c290b7c545b3db0deeda16e9be4f98a2
  subpackages:
  - unix
- package: google.golang.org/grpc
  subpackages:
  - credentials
  - peer
- package: k8s.io/api
  subpackages:
  - core/v1
  - networking/v1
- package: k8s.io/apimachinery
  subpackages:
  - pkg/api/errors
  - pkg/apis/meta/v1
- package: k8s.io/client-go
  version: 7d04d0e2a0a1a4d4a1cd6baa432a2301492e4e65
  subpackages:
  - kubernetes
  - rest
  - tools/clientcmd
  - tools/clientcmd/api
- package: github.com/Microsoft/go-winio
  version: a6d595ae73cf27a1b8fc32930668708f45ce1c85
- package: github.com/Microsoft/hcsshim
  version: 4a468a6f7ae547974bc32911395c51fb1862b7df
- package: github.com/davecgh/go-spew
  subpackages:
  - spew
- package: github.com/hashicorp/go-version
  version: ^1.0.0
- package: github.com/gobuffalo/packr
  version: ~2.0.3
  subpackages:
  - v2/packr2<|MERGE_RESOLUTION|>--- conflicted
+++ resolved
@@ -69,11 +69,7 @@
   - lib/set
   - lib/validator/v1
 - package: github.com/projectcalico/typha
-<<<<<<< HEAD
-  version: f93933fb9707dd54e43718a14564175efe80ccd6
-=======
-  version: 4c1f053f882d4c6a08a9528c8151ab9afeb68f8d
->>>>>>> fe00b9e6
+  version: 9446918cdcabadf48f10c5a3115a92b3e667bc50
   subpackages:
   - pkg/syncclient
   - pkg/tlsutils
