--- conflicted
+++ resolved
@@ -156,7 +156,6 @@
 		"setType": setMetadata.Type,
 	}).Info("Queueing IP set for creation")
 
-<<<<<<< HEAD
 	// Mark that we want this IP set to exist and with the correct size etc.
 	// If the IP set exists, but it has the wrong metadata then the
 	// DeltaTracker will catch that and mark it for recreation.
@@ -168,16 +167,6 @@
 	s.setNameToAllMetadata[mainIPSetName] = dpMeta
 	if s.ipSetNeeded(mainIPSetName) {
 		s.setNameToProgrammedMetadata.Desired().Set(mainIPSetName, dpMeta)
-=======
-	// Create the IP set struct and store it off.
-	setID := setMetadata.SetID
-	ipSet := &ipSet{
-		IPSetMetadata:    setMetadata,
-		MainIPSetName:    s.IPVersionConfig.NameForMainIPSet(setID),
-		pendingReplace:   canonMembers,
-		pendingAdds:      set.New[IPSetMember](),
-		pendingDeletions: set.New[IPSetMember](),
->>>>>>> 9d7d4a21
 	}
 
 	// Set the desired contents of the IP set.
@@ -506,32 +495,11 @@
 				continue
 			}
 
-<<<<<<< HEAD
 			if !ipSetType.IsValid() {
 				s.logCxt.WithFields(log.Fields{
 					"setName": ipSetName,
 					"type":    string(ipSetType),
 				}).Warning("Dataplane IP set has unknown type.")
-=======
-			// One of our IP sets and we're not planning to rewrite it; we need to
-			// load its members and compare them.
-			logCxt = s.logCxt.WithField("setID", ipSet.SetID)
-			dataplaneMembers := set.New[IPSetMember]()
-			for scanner.Scan() {
-				line := scanner.Text()
-				if line == "" {
-					// End of members
-					break
-				}
-				canonMember := ipSet.Type.CanonicaliseMember(line)
-				dataplaneMembers.Add(canonMember)
-				if debug {
-					logCxt.WithFields(log.Fields{
-						"member": line,
-						"canon":  canonMember,
-					}).Debug("Found member in dataplane")
-				}
->>>>>>> 9d7d4a21
 			}
 
 			// One of our IP sets; we need to parse its members.
@@ -602,17 +570,10 @@
 		return
 	}
 
-<<<<<<< HEAD
 	// Mark any IP sets that we didn't see as empty.
 	for name, members := range s.mainSetNameToMembers {
 		if _, ok := s.setNameToProgrammedMetadata.Dataplane().Get(name); ok {
 			// In the dataplane, we should have updated its members above.
-=======
-	// Scan for IP sets that need to be cleaned up.  Create list containing the IP sets that we expect to be there.
-	expectedIPSets := set.New[string]()
-	for _, ipSet := range s.ipSetIDToIPSet {
-		if !s.ipSetNeeded(ipSet.SetID) {
->>>>>>> 9d7d4a21
 			continue
 		}
 		if _, ok := s.setNameToAllMetadata[name]; !ok {
