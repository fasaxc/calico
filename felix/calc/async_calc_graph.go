// Copyright (c) 2016-2020 Tigera, Inc. All rights reserved.
//
// Licensed under the Apache License, Version 2.0 (the "License");
// you may not use this file except in compliance with the License.
// You may obtain a copy of the License at
//
//     http://www.apache.org/licenses/LICENSE-2.0
//
// Unless required by applicable law or agreed to in writing, software
// distributed under the License is distributed on an "AS IS" BASIS,
// WITHOUT WARRANTIES OR CONDITIONS OF ANY KIND, either express or implied.
// See the License for the specific language governing permissions and
// limitations under the License.

package calc

import (
	"reflect"
	"time"

	"github.com/prometheus/client_golang/prometheus"
	log "github.com/sirupsen/logrus"

	"github.com/projectcalico/calico/libcalico-go/lib/backend/api"
	"github.com/projectcalico/calico/libcalico-go/lib/health"
	cprometheus "github.com/projectcalico/calico/libcalico-go/lib/prometheus"

	"github.com/projectcalico/calico/felix/config"
	"github.com/projectcalico/calico/felix/proto"
)

const (
	tickInterval    = 10 * time.Millisecond
	leakyBucketSize = 10
)

var (
	dataplaneStatusGauge = prometheus.NewGauge(prometheus.GaugeOpts{
		Name: "felix_resync_state",
		Help: "Current datastore state.",
	})
	resyncsStarted = prometheus.NewCounter(prometheus.CounterOpts{
		Name: "felix_resyncs_started",
		Help: "Current datastore state.",
	})
	statusToGaugeValue = map[api.SyncStatus]float64{
		api.WaitForDatastore: 1,
		api.ResyncInProgress: 2,
		api.InSync:           3,
	}
	countUpdatesProcessed = prometheus.NewCounterVec(prometheus.CounterOpts{
		Name: "felix_calc_graph_updates_processed",
		Help: "Number of datastore updates processed by the calculation graph.",
	}, []string{"type"})
	countOutputEvents = prometheus.NewCounter(prometheus.CounterOpts{
		Name: "felix_calc_graph_output_events",
		Help: "Number of events emitted by the calculation graph.",
	})
	summaryUpdateTime = cprometheus.NewSummary(prometheus.SummaryOpts{
		Name: "felix_calc_graph_update_time_seconds",
		Help: "Seconds to update calculation graph for each datastore OnUpdate call.",
	})
)

func init() {
	prometheus.MustRegister(dataplaneStatusGauge)
	prometheus.MustRegister(resyncsStarted)
	prometheus.MustRegister(countUpdatesProcessed)
	prometheus.MustRegister(countOutputEvents)
	prometheus.MustRegister(summaryUpdateTime)
}

type AsyncCalcGraph struct {
	CalcGraph        *CalcGraph
	inputEvents      chan interface{}
	outputChannels   []chan<- interface{}
	eventSequencer   *EventSequencer
	beenInSync       bool
	needToSendInSync bool
	syncStatusNow    api.SyncStatus
	healthAggregator *health.HealthAggregator

	flushTicks       <-chan time.Time
	healthTicks      <-chan time.Time
	flushLeakyBucket int
	dirty            bool

	debugHangC <-chan time.Time
}

const (
	healthName     = "CalculationGraph"
	healthInterval = 10 * time.Second
	healthTimeout  = 30 * time.Second
)

func NewAsyncCalcGraph(
	conf *config.Config,
	outputChannels []chan<- interface{},
	healthAggregator *health.HealthAggregator,
) *AsyncCalcGraph {
	eventSequencer := NewEventSequencer(conf)
	g := &AsyncCalcGraph{
		inputEvents:      make(chan interface{}, 10),
		outputChannels:   outputChannels,
		eventSequencer:   eventSequencer,
		healthAggregator: healthAggregator,
	}
	g.CalcGraph = NewCalculationGraph(eventSequencer, conf, g.reportHealth)
	if conf.DebugSimulateCalcGraphHangAfter != 0 {
		log.WithField("delay", conf.DebugSimulateCalcGraphHangAfter).Warn(
			"Simulating a calculation graph hang.")
		g.debugHangC = time.After(conf.DebugSimulateCalcGraphHangAfter)
	}
	eventSequencer.Callback = g.onEvent
	if healthAggregator != nil {
		healthAggregator.RegisterReporter(healthName, &health.HealthReport{Live: true, Ready: true}, healthTimeout)
	}
	return g
}

func (acg *AsyncCalcGraph) OnUpdates(updates []api.Update) {
	log.Debugf("Got %v updates; queueing", len(updates))
	acg.inputEvents <- updates
}

func (acg *AsyncCalcGraph) OnStatusUpdated(status api.SyncStatus) {
	log.Debugf("Status updated: %v; queueing", status)
	acg.inputEvents <- status
	dataplaneStatusGauge.Set(statusToGaugeValue[status])
	if status == api.ResyncInProgress {
		resyncsStarted.Inc()
	}
}

func (acg *AsyncCalcGraph) loop() {
	log.Info("AsyncCalcGraph running")
	acg.reportHealth()
	for {
		select {
		case update := <-acg.inputEvents:
			switch update := update.(type) {
			case []api.Update:
				// Update; send it to the dispatcher.
				log.Debug("Pulled []KVPair off channel")
				for i, upd := range update {
					// Send the updates individually so that we can report live in between
					// each update.  (The dispatcher sends individual updates anyway so this makes
					// no difference.)
					updStartTime := time.Now()
					acg.CalcGraph.OnUpdates(update[i : i+1])
					summaryUpdateTime.Observe(time.Since(updStartTime).Seconds())
					// Record stats for the number of messages processed.
					typeName := reflect.TypeOf(upd.Key).Name()
					count := countUpdatesProcessed.WithLabelValues(typeName)
					count.Inc()
					acg.reportHealth()
				}
			case api.SyncStatus:
				// Sync status changed, check if we're now in-sync.
				log.WithField("status", update).Debug(
					"Pulled status update off channel")
				acg.syncStatusNow = update
				acg.CalcGraph.OnStatusUpdated(update)
				if update == api.InSync && !acg.beenInSync {
					log.Info("First time we've been in sync")
					acg.beenInSync = true
					acg.needToSendInSync = true
					acg.dirty = true
					if acg.flushLeakyBucket == 0 {
						// Force a flush.
						acg.flushLeakyBucket++
					}
				}
				acg.reportHealth()
			default:
				log.Panicf("Unexpected update: %#v", update)
			}
			acg.dirty = true
		case <-acg.flushTicks:
			// Timer tick: fill up the leaky bucket.
			if acg.flushLeakyBucket < leakyBucketSize {
				acg.flushLeakyBucket++
			}
		case <-acg.healthTicks:
			acg.reportHealth()
		case <-acg.debugHangC:
			log.Warning("Debug hang simulation timer popped, hanging the calculation graph!!")
			time.Sleep(1 * time.Hour)
			log.Panic("Woke up after 1 hour, something's probably wrong with the test.")
		}
		acg.maybeFlush()
	}
}

func (acg *AsyncCalcGraph) reportHealth() {
	if acg.healthAggregator != nil {
		acg.healthAggregator.Report(healthName, &health.HealthReport{
			Live:  true,
			Ready: acg.syncStatusNow == api.InSync,
		})
	}
}

// maybeFlush flushes the event buffer if: we know it's dirty and we're not throttled.
func (acg *AsyncCalcGraph) maybeFlush() {
	if !acg.dirty {
		return
	}
	if acg.flushLeakyBucket > 0 {
		log.Debug("Not throttled: flushing event buffer")
		acg.flushLeakyBucket--
		flushStart := time.Now()
<<<<<<< HEAD
		acg.CalcGraph.PolicyResolver.MaybeFlush()
=======
		acg.CalcGraph.Flush()
>>>>>>> 81f20205
		acg.eventSequencer.Flush()
		flushDuration := time.Since(flushStart)
		if flushDuration > time.Second {
			log.WithField("time", flushDuration).Info("Flush took over 1s.")
		}
		if acg.needToSendInSync {
			log.Info("First flush after becoming in sync, sending InSync message.")
			acg.onEvent(&proto.InSync{})
			acg.needToSendInSync = false
		}
		acg.dirty = false
	} else {
		log.Debug("Throttled: not flushing event buffer")
	}
}

func (acg *AsyncCalcGraph) onEvent(event interface{}) {
	log.Debug("Sending output event on channel(s)")
	healthTickCount := 0
	startTime := time.Now()
channelLoop:
	for _, c := range acg.outputChannels {
		for {
			select {
			case c <- event:
				continue channelLoop
			case <-acg.healthTicks:
				acg.reportHealth()
				healthTickCount++
				if healthTickCount > 1 {
					log.WithField("time", startTime).Info(
						"Flushing updates to the dataplane is taking a long time")
				}
			}
		}
	}
	countOutputEvents.Inc()
	log.Debug("Sent output event on channel(s)")
}

func (acg *AsyncCalcGraph) Start() {
	log.Info("Starting AsyncCalcGraph")
	acg.flushTicks = time.NewTicker(tickInterval).C
	acg.healthTicks = time.NewTicker(healthInterval).C
	go acg.loop()
}<|MERGE_RESOLUTION|>--- conflicted
+++ resolved
@@ -211,11 +211,7 @@
 		log.Debug("Not throttled: flushing event buffer")
 		acg.flushLeakyBucket--
 		flushStart := time.Now()
-<<<<<<< HEAD
-		acg.CalcGraph.PolicyResolver.MaybeFlush()
-=======
 		acg.CalcGraph.Flush()
->>>>>>> 81f20205
 		acg.eventSequencer.Flush()
 		flushDuration := time.Since(flushStart)
 		if flushDuration > time.Second {
