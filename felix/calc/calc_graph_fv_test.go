// Copyright (c) 2016-2020 Tigera, Inc. All rights reserved.

// Licensed under the Apache License, Version 2.0 (the "License");
// you may not use this file except in compliance with the License.
// You may obtain a copy of the License at
//
//     http://www.apache.org/licenses/LICENSE-2.0
//
// Unless required by applicable law or agreed to in writing, software
// distributed under the License is distributed on an "AS IS" BASIS,
// WITHOUT WARRANTIES OR CONDITIONS OF ANY KIND, either express or implied.
// See the License for the specific language governing permissions and
// limitations under the License.

// This file tests the mapping from datastore content - expressed as KVUpdates using model.* objects
// - to proto.* messages.

package calc_test

import (
	"fmt"
	"os"
	"sort"
	"sync"
	"time"

	"github.com/davecgh/go-spew/spew"
	. "github.com/onsi/ginkgo"
	. "github.com/onsi/gomega"
	log "github.com/sirupsen/logrus"

	"github.com/projectcalico/calico/libcalico-go/lib/backend/api"
	"github.com/projectcalico/calico/libcalico-go/lib/health"
	"github.com/projectcalico/calico/libcalico-go/lib/set"

	. "github.com/projectcalico/calico/felix/calc"
	"github.com/projectcalico/calico/felix/config"
	"github.com/projectcalico/calico/felix/dataplane/mock"
	"github.com/projectcalico/calico/felix/proto"
)

// Each entry in baseTests contains a series of states to move through (defined in
// states_for_test.go). Apart from running each of these, we'll also expand each of them by
// passing it through the expansion functions below.  In particular, we'll do each of them
// in reversed order and reversed KV injection order.
var baseTests = []StateList{
	// Empty should be empty!
	{},

	// Add one endpoint then remove it and add another with overlapping IP.
	{localEp1WithPolicy, localEp2WithPolicy},

	// Same but ingress-only policy on ep1.
	{localEp1WithIngressPolicy, localEp2WithPolicy},

	// Add one endpoint then another with an overlapping IP, then remove
	// first.
	{localEp1WithPolicy, localEpsWithPolicy, localEp2WithPolicy},

	// Add both endpoints, then return to empty, then add them both back.
	{localEpsWithPolicy, initialisedStore, localEpsWithPolicy},

	// IP updates.
	{localEpsWithPolicy, localEpsWithPolicyUpdatedIPs, localEp1WithIngressPolicy},

	// Add a profile and a couple of endpoints.  Then update the profile to
	// use different tags and selectors.
	{localEpsWithProfile, localEpsWithUpdatedProfile},

	// Tests of policy ordering.  Each state has one tier but we shuffle
	// the order of the policies within it.
	{
		localEp1WithOneTierPolicy123,
		localEp1WithOneTierPolicy321,
		localEp1WithOneTierPolicyAlpha,
	},

	// Test mutating the profile list of some endpoints.
	{localEpsWithNonMatchingProfile, localEpsWithProfile},

	// Host endpoint tests.
	{hostEp1WithPolicy, hostEp2WithPolicy, hostEp1WithIngressPolicy, hostEp1WithEgressPolicy},

	// Network set tests.
	{
		hostEp1WithPolicy,
		hostEp1WithPolicyAndANetworkSet,
		hostEp1WithPolicyAndANetworkSetMatchingBEqB,
		hostEp2WithPolicy,
		hostEp1WithPolicyAndANetworkSet,
		hostEp1WithPolicyAndTwoNetworkSets,
	},

	// Untracked policy on its own.
	{hostEp1WithUntrackedPolicy},
	// Mixed policy.
	{hostEp1WithTrackedAndUntrackedPolicy},
	// Single policy switches between tracked/untracked.
	{hostEp1WithUntrackedPolicy, hostEp1WithPolicy, hostEp1WithIngressPolicy},
	{hostEp1WithUntrackedPolicy, hostEp1WithTrackedAndUntrackedPolicy, hostEp1WithPolicy},

	// Pre-DNAT policy, then egress-only policy.
	{hostEp1WithPreDNATPolicy, hostEp1WithEgressPolicy},

	// Tag to label inheritance.  Tag foo should be inherited as label
	// foo="".
	{withProfileTagInherit, localEpsWithTagInheritProfile},
	// But if there's an explicit label, it overrides the tag.
	{localEpsWithTagOverriddenProfile, withProfileTagOverriden},

	// Named ports. Simple cases.
	{localEp1WithNamedPortPolicy},
	{localEp1WithNamedPortPolicyUDP},
	{localEpsAndNamedPortPolicyDuplicatePorts},
	{localEp1WithNamedPortPolicyNoSelector},
	{localEp1WithNegatedNamedPortPolicyNoSelector},
	{localEp1WithNegatedNamedPortPolicy},
	{localEp1WithNegatedNamedPortPolicyDest},
	// Host endpoints have named ports too.
	{localHostEp1WithNamedPortPolicy},
	{hostEp1WithPolicy, localHostEp1WithNamedPortPolicy, hostEp1WithPolicy},
	// Endpoints with overlapping IPs.
	{localEpsWithNamedPortsPolicy},
	{localEp1WithNamedPortPolicy, localEpsWithNamedPortsPolicy},
	// Endpoints with overlapping IPs but different port numbers.
	{localEpsWithNamedPortsPolicyTCPPort2},
	// Policy has protocol=TCP but named ports defined as UDP and vice-versa.
	{localEpsWithMismatchedNamedPortsPolicy},
	// Handling a port update.
	{localEpsWithNamedPortsPolicy, localEpsWithNamedPortsPolicyTCPPort2},
	// Add named ports to policy and then remove them.
	{hostEp1WithPolicy, localEp1WithNamedPortPolicy, hostEp1WithPolicy},
	{hostEp1WithPolicy, localEp1WithNamedPortPolicyNoSelector, hostEp1WithPolicy},
	{hostEp1WithPolicy, localEpsWithNamedPortsPolicy, hostEp1WithPolicy},
	// In this scenario, the endpoint only matches the selector of the named port due to
	// inheriting a label from its profile.
	{
		// Start with the endpoints and profile but no policy.
		localEpsWithOverlappingIPsAndInheritedLabels,
		// Policy added, matches EP1 due to its inheritance.
		localEpsAndNamedPortPolicyMatchingInheritedLabelOnEP1,
		// Add label to EP2 via inheritance.
		localEpsAndNamedPortPolicyMatchingInheritedLabelBothEPs,
		// Then change inherited label on EP2 to stop the match.
		localEpsAndNamedPortPolicyNoLongerMatchingInheritedLabelOnEP2,
		// Ditto for EP1.  Now matches none of the EPs.
		localEpsAndNamedPortPolicyNoLongerMatchingInheritedLabelOnEP1,
	},
	// This scenario introduces ports with duplicate names.
	{
		// Start with endpoints and policy.
		localEpsAndNamedPortPolicyMatchingInheritedLabelBothEPs,
		// Adjust workload 1 to have duplicate ports.
		localEpsAndNamedPortPolicyDuplicatePorts,
		// Then go back...
		localEpsAndNamedPortPolicyMatchingInheritedLabelBothEPs,
	},
	// In this scenario, we remove the profiles from the endpoints rather than changing the labels.
	{
		// Start with both matching, as in the middle of the above test.
		localEpsAndNamedPortPolicyMatchingInheritedLabelBothEPs,
		// Remove the profiles from EP2.
		localEpsAndNamedPortPolicyEP2ProfileRemoved,
		// Ditto for EP1.  Named port now matches none of the EPs.
		localEpsAndNamedPortPolicyBothEPsProfilesRemoved,
		// Add everything back.
		localEpsAndNamedPortPolicyMatchingInheritedLabelBothEPs,
	},

	// Repro of a particular named port index update failure case.  The inherited profile was
	// improperly cleaned up, so, when it was added back in again we ended up with multiple copies.
	{
		localEpsWithTagInheritProfile,
		localEp1WithPolicy,
		localEpsWithProfile,
	},

	// A long, fairly random sequence of updates.
	{
		localEpsWithProfile,
		localEp1WithOneTierPolicy123,
		localEpsWithNonMatchingProfile,
		localEpsWithTagInheritProfile,
		localEpsWithPolicy,
		localEpsWithPolicyUpdatedIPs,
		hostEp1WithPolicy,
		localEpsWithUpdatedProfile,
		withProfileTagInherit,
		localEp1WithIngressPolicy,
		localEpsWithNonMatchingProfile,
		localEpsWithUpdatedProfileNegatedTags,
		hostEp1WithUntrackedPolicy,
		localEpsWithTagInheritProfile,
		localEp1WithPolicy,
		localEpsWithProfile,
	},

	// And another one.
	{
		localEpsWithProfile,
		localEp1WithOneTierPolicy123,
		localEpsWithNonMatchingProfile,
		localEpsWithTagInheritProfile,
		hostEp1WithUntrackedPolicy,
		localEpsWithTagInheritProfile,
		localEpsWithMismatchedNamedPortsPolicy,
		localEp1WithPolicy,
		localEp1WithNamedPortPolicyNoSelector,
		localEpsWithProfile,
		localEpsAndNamedPortPolicyMatchingInheritedLabelBothEPs,
		localEp1WithIngressPolicy,
		localEpsWithNonMatchingProfile,
		localEpsWithUpdatedProfileNegatedTags,
		localEpsWithPolicy,
		localEp1WithNamedPortPolicyNoSelector,
		localEpsWithPolicyUpdatedIPs,
		hostEp1WithPolicy,
		localEpsWithUpdatedProfile,
		withProfileTagInherit,
		localEp1WithNamedPortPolicyUDP,
		localEp1WithNamedPortPolicyUDP,
	},

	// And another.
	{
		localEpsWithProfile,
		localEp1WithOneTierPolicy123,
		localEpsWithNonMatchingProfile,
		localEpsWithTagInheritProfile,
		localEpsWithPolicy,
		localEpsWithPolicyUpdatedIPs,
		hostEp1WithPolicyAndANetworkSetMatchingBEqB,
		hostEp1WithPolicy,
		localEpsWithUpdatedProfile,
		withProfileTagInherit,
		hostEp1WithPolicyAndTwoNetworkSets,
		localEp1WithIngressPolicy,
		localEpsWithNonMatchingProfile,
		localEpsWithUpdatedProfileNegatedTags,
		hostEp1WithUntrackedPolicy,
		localEpsWithTagInheritProfile,
		localEp1WithPolicy,
		localEpsWithProfile,
		hostEp1WithPolicyAndANetworkSet,
	},

	// ALP policy count
	{
		withPolicy,
		withServiceAccountPolicy,
		withHttpMethodPolicy,
		withNonALPPolicy,
	},

	// VXLAN tests.

	{
		// Start with a basic VXLAN scenario with one block.
		vxlanWithBlock,

		// Delete the block, should clean up the routes.
		vxlanBlockDelete,

		// Add it back again.
		vxlanWithBlock,

		// Delete the host, should clean up VTEP and routes.
		vxlanHostIPDelete,

		// Add it back again.
		vxlanWithBlock,

		// Delete tunnel IP, should clean up.
		vxlanTunnelIPDelete,

		// Add it back again.
		vxlanWithBlock,

		// Adding/removing IPv6 pool should cause no problems.
		vxlanWithIPv6Resources,
		vxlanWithBlock,
	},
	{
		// This sequence switches the IP pool between VXLAN and IPIP.
		vxlanWithBlock,
		vxlanToIPIPSwitch,
		vxlanWithBlock,
		vxlanToIPIPSwitch,
	},
	{
		vxlanWithBlockAndDifferentTunnelIP,
	},
	{
		// This sequence simulates updating a node's tunnel IP.
		vxlanWithBlock,
		vxlanWithBlockAndDifferentTunnelIP,
		vxlanWithBlock,
	},
	{
		// This sequence simulates updating a node's IP.
		vxlanWithBlock,
		vxlanWithBlockAndDifferentNodeIP,
		vxlanWithBlock,
	},
	{
		// Start with a block.
		vxlanWithBlock,

		// This sequence adds some borrowed routes and then switches their owners back and forth.
		vxlanWithBlockAndBorrows,
		vxlanBlockOwnerSwitch,
		vxlanWithBlockAndBorrows,

		// Then check that removing the VTEP of a borrowed route withdraws the route.
		vxlanWithBlockAndBorrowsAndMissingFirstVTEP,

		// Back to base.
		vxlanWithBlock,
	},
	{
		// Test a local block with some IPs borrowed by another node.
		vxlanLocalBlockWithBorrows,
		vxlanWithBlock,
		vxlanLocalBlockWithBorrows,
		vxlanWithBlock,
	},
	{
		// Create a VXLAN scenario with a block and MAC.
		vxlanWithMAC,

		// Delete the host tunnel MAC address
		vxlanWithBlock,

		// Add it back again.
		vxlanWithMAC,
	},
	{
		// Test L3 route resolver in node resource mode.
		// Note: the test logic below auto-enables the Node resources flag if it detects any states with
		// Node resources (and the route resolver ignores whichever datatype it expects to be disabled).
		// Hence, we have to use all Node resource-based states or all host IP-base ones.
		vxlanWithBlockNodeRes,
		vxlanLocalBlockWithBorrowsNodeRes,
		vxlanLocalBlockWithBorrowsCrossSubnetNodeRes,
		vxlanLocalBlockWithBorrowsDifferentSubnetNodeRes,
		vxlanWithBlockNodeRes,
	},
	{
		// Test L3 route resolver in node resource mode using WorkloadIPs as the route source.
		// This test starts with a single remote workload, then moves to two remote workloads with the same
		// IP address on different nodes, and then back to a single workload.
		vxlanWithWEPIPs,
		vxlanWithWEPIPsAndWEP,
		vxlanWithWEPIPsAndWEPDuplicate,
		vxlanWithWEPIPsAndWEP,
	},
	{
		// Test corner case where the IP pool and block share a /32.
		// Should be able to add or remove the block or pool in either order and get the same result.
		vxlanSlash32,
		vxlanSlash32NoBlock,
		vxlanSlash32NoPool,
		vxlanSlash32,
		vxlanSlash32NoPool,
		vxlanSlash32NoBlock,
		vxlanSlash32,
	},
	{
		// Corner case where there's a remote workload and a local WEP with overlapping IPs.
		vxlanLocalBlockWithBorrows,
		vxlanLocalBlockWithBorrowsLocalWEP,
		vxlanLocalBlockWithBorrows,
		vxlanLocalBlockWithBorrowsLocalWEP,
	},
	{
		// Corner case: host is inside an IP pool (used to influence NAT outgoing behaviour).
		vxlanWithBlock,
		hostInIPPool,
		vxlanWithBlock,
	},
	{
		// Corner case: hosts with duplicate IPs.
		vxlanWithBlock,
		vxlanWithBlockDupNodeIP,
		vxlanWithBlock,
	},
	{
		// Corner case: hosts with duplicate IPs; scenario where we add a host with a dup IP and then remove the
		// original host.
		vxlanWithBlockDupNodeIP,
		vxlanWithDupNodeIPRemoved,
	},
	{
		nodesWithMoreIPs,
		nodesWithMoreIPsAndDuplicates,
		nodesWithDifferentAddressTypes,
		nodesWithMoreIPsDeleted,
	},
	{
		// Service NetworkPolicy basic case.
		endpointSliceAndLocalWorkload,
		endpointSliceActive,
	},
	{
		// Service NetworkPolicy test updating endpoint slices.
		endpointSliceActiveNewIPs,
		endpointSliceActiveNewIPs2,
		endpointSliceActiveNewIPs,
	},
	{
		// Service NetworkPolicy test overlapping two endpoint slices with same IPs.
		endpointSliceActiveNewIPs,
		endpointSliceOverlap,
		endpointSlice2OnlyActiveNewIPs2,
	},
	{
		encapWithIPIPPool,
		encapWithVXLANPool,
		encapWithIPIPAndVXLANPool,
	},
	{
		endpointSliceActiveSpecNoPorts,
	},
	{
		// This case repros an aliasing bug where having an ingress rule and an egress rule for the
		// same selector resulted in collision at cleanup time.
		endpointSliceActiveSpecNoPorts,
		endpointSliceActiveSpecPortsAndNoPorts,
		endpointSliceActiveSpecNoPorts,
		endpointSliceActiveSpecPortsAndNoPorts,
		endpointSliceActiveNewIPs,
	},

	// IPv6 VXLAN tests.

	{
		// Start with a basic VXLAN scenario with one block.
		vxlanV6WithBlock,

		// Delete the block, should clean up the routes.
		vxlanV6BlockDelete,

		// Add it back again.
		vxlanV6WithBlock,

		// Delete the node IP, should clean up VTEP and routes.
		vxlanV6NodeResIPDelete,

		// Add it back again.
		vxlanV6WithBlock,

		// Delete tunnel IP, should clean up.
		vxlanV6TunnelIPDelete,

		// Add it back again.
		vxlanV6WithBlock,

		// Delete the node BGP, should clean up VTEP and routes.
		vxlanV6NodeResBGPDelete,

		// Add it back again.
		vxlanV6WithBlock,

		// Delete the node resource, should clean up VTEP and routes.
		vxlanV6NodeResDelete,

		// Add it back again.
		vxlanV6WithBlock,

		// Specify a VXLAN tunnel MAC
		vxlanV6WithMAC,

		// Remove the VXLAN tunnel MAC
		vxlanV6WithBlock,
	},

	// IPv4+IPv6 (dual stack) VXLAN tests.
	{
		vxlanV4V6WithBlock,

		vxlanV4V6BlockV6Delete,
		vxlanV4V6WithBlock,

		vxlanV4V6BlockV4Delete,
		vxlanV4V6WithBlock,

		vxlanV4V6NodeResIPv4Delete,
		vxlanV4V6WithBlock,

		vxlanV4V6NodeResIPv6Delete,
		vxlanV4V6WithBlock,

		vxlanV4V6NodeResIPv4Delete,
		vxlanV4V6WithBlock,

		vxlanV4V6NodeResBGPDelete,
		vxlanV4V6WithBlock,

		vxlanV4V6NodeResDelete,
		vxlanV4V6WithBlock,

		vxlanV4V6TunnelIPv4Delete,
		vxlanV4V6WithBlock,

		vxlanV4V6TunnelIPv6Delete,
		vxlanV4V6WithBlock,

		vxlanV4V6WithMAC,
		vxlanV4V6WithBlock,

		vxlanV4V6WithV4MAC,
		vxlanV4V6WithBlock,

		vxlanV4V6WithV6MAC,
		vxlanV4V6WithBlock,
	},
	{
		wireguardV4,
		wireguardV6,
		wireguardV4V6,
	},
}

var logOnce sync.Once

func testExpanders() (testExpanders []func(baseTest StateList) (desc string, mappedTests []StateList)) {
	testExpanders = []func(baseTest StateList) (desc string, mappedTests []StateList){
		identity,
	}

	if os.Getenv("DISABLE_TEST_EXPANSION") == "true" {
		logOnce.Do(func() {
			log.Info("Test expansion disabled")
		})
		return
	}
	testExpanders = append(testExpanders,
		reverseKVOrder,
		reverseStateOrder,
		insertEmpties,
		splitStates,
		squashStates,
	)
	return
}

// These tests drive the calculation graph directly (and synchronously).
// They take the StateLists in baseTests, expand them using the test expansion
// functions and then drive the graph through the expanded states.  These tests
// also deterministically decide when to flush the calculation graph's buffers
// so they should be deterministic overall.  Any non-determinism is likely to
// come from iterations over maps or sets inside the calculation graph.
//
// Debugging note: since the tests get expanded, a single failure in a base
// test often creates many fails in the output as each expansion of that test
// is also likely to fail.  A good strategy for debugging is to focus on the
// base tests first.
var _ = Describe("Calculation graph state sequencing tests:", func() {
	for _, test := range baseTests {
		baseTest := test
		for _, expander := range testExpanders() {
			expanderDesc, expandedTests := expander(baseTest)
			for _, expandedTest := range expandedTests {
				desc := fmt.Sprintf("with input states %v %v", baseTest, expanderDesc)
				Describe(desc+" flushing after each KV", func() {
					doStateSequenceTest(expandedTest, afterEachKV)
				})
				if os.Getenv("DISABLE_TEST_EXPANSION") == "true" {
					break
				}
				Describe(desc+" flushing after each KV and duplicating each update", func() {
					doStateSequenceTest(expandedTest, afterEachKVAndDupe)
				})
				Describe(desc+" flushing after each state", func() {
					doStateSequenceTest(expandedTest, afterEachState)
				})
				Describe(desc+" flushing at end only", func() {
					doStateSequenceTest(expandedTest, atEnd)
				})
			}
		}
	}
})

// These tests use the same expansion logic as the synchronous tests above
// but they drive the calculation graph via its asynchronous channel interface.
// Since they don't have control over when the graph gets flushed, they are
// less deterministic than the tests above and they can't test the output after
// every state is reached.
//
// Debugging note: only spend time debugging these tests once the equivalent
// synchronous test above is passing.  It's much easier to debug a
// deterministic test!
var _ = Describe("Async calculation graph state sequencing tests:", func() {
	if os.Getenv("DISABLE_ASYNC_TESTS") == "true" {
		log.Info("Async tests disabled")
		return
	}
	for _, test := range baseTests {
		if len(test) == 0 {
			continue
		}
		baseTest := test

		for _, expander := range testExpanders() {
			expanderDesc, expandedTests := expander(baseTest)
			for _, test := range expandedTests {
				test := test
				It("should handle: "+baseTest.String()+" "+expanderDesc, func() {
					// Create the calculation graph.
					conf := config.New()
					conf.FelixHostname = localHostname
					conf.BPFEnabled = true
					conf.SetUseNodeResourceUpdates(test.UsesNodeResources())
					conf.RouteSource = test.RouteSource()
					outputChan := make(chan interface{})
					conf.Encapsulation = config.Encapsulation{VXLANEnabled: true, VXLANEnabledV6: true}
					asyncGraph := NewAsyncCalcGraph(conf, []chan<- interface{}{outputChan}, nil)
					// And a validation filter, with a channel between it
					// and the async graph.
					validator := NewValidationFilter(asyncGraph, conf)
					toValidator := NewSyncerCallbacksDecoupler()
					// Start the validator in one thread.
					go toValidator.SendTo(validator)
					// And the calc graph in another.
					asyncGraph.Start()
					// Channel to tell us when the input is done.
					done := make(chan bool, 2)
					// Start a thread to inject the KVs.
					go func() {
						log.Info("Input injector thread started")
						lastState := empty
						for _, state := range test {
							log.WithField("state", state).Info("Injecting next state")
							_, _ = fmt.Fprintf(GinkgoWriter, "       -> Injecting state (single update): %v\n", state)
							kvDeltas := state.KVDeltas(lastState)
							for _, kv := range kvDeltas {
								_, _ = fmt.Fprintf(GinkgoWriter, "            %v = %v\n", kv.Key, kv.Value)
							}
							toValidator.OnUpdates(kvDeltas)
							lastState = state
						}
						toValidator.OnStatusUpdated(api.InSync)

						// Wait for the graph to flush.  We've seen this
						// take >1s on a heavily-loaded test server so we
						// give it a long timeout.
						time.Sleep(10 * time.Second)
						done <- true
					}()

					// Now drain the output from the output channel.
					mockDataplane := mock.NewMockDataplane()
					inSyncReceived := false
				readLoop:
					for {
						select {
						case <-done:
							log.Info("Got done message, stopping.")
							Expect(inSyncReceived).To(BeTrue(), "Timed out before we got an in-sync message")
							break readLoop
						case update := <-outputChan:
							log.WithField("update", update).Info("Update from channel")
							Expect(inSyncReceived).To(BeFalse(), "Unexpected update after in-sync")
							mockDataplane.OnEvent(update)
							if _, ok := update.(*proto.InSync); ok {
								// InSync should be the last message, to make sure, give
								// the graph another few ms before we stop.
								inSyncReceived = true
								go func() {
									time.Sleep(20 * time.Millisecond)
									done <- true
								}()
							}
						}
					}

					// Do the common sync/async assertions.
					expectCorrectDataplaneState(mockDataplane, test[len(test)-1])
				})
			}
		}
	}
})

func expectCorrectDataplaneState(mockDataplane *mock.MockDataplane, state State) {
	log.WithField("state", state.Name).Info("Doing assertions on state")
	Expect(mockDataplane.IPSets()).To(Equal(state.ExpectedIPSets),
		"IP sets didn't match expected state after moving to state: %v",
		state.Name)
	Expect(mockDataplane.ActivePolicies()).To(Equal(state.ExpectedPolicyIDs),
		"Active policy IDs were incorrect after moving to state: %v",
		state.Name)
	Expect(mockDataplane.ActiveProfiles()).To(Equal(state.ExpectedProfileIDs),
		"Active profile IDs were incorrect after moving to state: %v",
		state.Name)
	Expect(mockDataplane.ActiveVTEPs()).To(Equal(state.ExpectedVTEPs),
		"Active VTEPs were incorrect after moving to state: %v",
		state.Name)
	Expect(mockDataplane.ActiveWireguardEndpoints()).To(Equal(state.ExpectedWireguardEndpoints),
		"Active IPv4 Wireguard Endpoints were incorrect after moving to state: %v",
		state.Name)
	Expect(mockDataplane.ActiveWireguardV6Endpoints()).To(Equal(state.ExpectedWireguardV6Endpoints),
		"Active IPv6 Wireguard Endpoints were incorrect after moving to state: %v",
		state.Name)
	Expect(mockDataplane.ActiveHostMetadataV4V6()).To(Equal(state.ExpectedHostMetadataV4V6),
		"Active Host MetadataV4V6 were incorrect after moving to state: %v",
		state.Name)
	// Comparing stringified versions of the routes here so that, on failure, we get much more readable output.
	Expect(stringifyRoutes(mockDataplane.ActiveRoutes())).To(Equal(stringifyRoutes(state.ExpectedRoutes)),
		"Active routes were incorrect after moving to state: %v",
		state.Name)
	Expect(mockDataplane.EndpointToPolicyOrder()).To(Equal(state.ExpectedEndpointPolicyOrder),
		"Endpoint policy order incorrect after moving to state: %v",
		state.Name)
	Expect(mockDataplane.EndpointToUntrackedPolicyOrder()).To(Equal(state.ExpectedUntrackedEndpointPolicyOrder),
		"Untracked endpoint policy order incorrect after moving to state: %v",
		state.Name)
	Expect(mockDataplane.EndpointToPreDNATPolicyOrder()).To(Equal(state.ExpectedPreDNATEndpointPolicyOrder),
		"Untracked endpoint policy order incorrect after moving to state: %v",
		state.Name)
	Expect(mockDataplane.ActiveUntrackedPolicies()).To(Equal(state.ExpectedUntrackedPolicyIDs),
		"Untracked policies incorrect after moving to state: %v",
		state.Name)
	Expect(mockDataplane.ActivePreDNATPolicies()).To(Equal(state.ExpectedPreDNATPolicyIDs),
		"PreDNAT policies incorrect after moving to state: %v",
		state.Name)
	Expect(mockDataplane.Encapsulation()).To(Equal(state.ExpectedEncapsulation),
		"Encapsulation incorrect after moving to state: %v",
		state.Name)
}

func stringifyRoutes(routes set.Set[proto.RouteUpdate]) []string {
	out := make([]string, 0, routes.Len())
	routes.Iter(func(item proto.RouteUpdate) error {
		out = append(out, fmt.Sprintf("%+v", item))
		return nil
	})
	sort.Strings(out)
	return out
}

type flushStrategy int

const (
	afterEachKV flushStrategy = iota
	afterEachKVAndDupe
	afterEachState
	atEnd
)

func doStateSequenceTest(expandedTest StateList, flushStrategy flushStrategy) {
	var validationFilter *ValidationFilter
	var calcGraph *CalcGraph
	var mockDataplane *mock.MockDataplane
	var eventBuf *EventSequencer
	var lastState State
	var state State
	var sentInSync bool
	var lastStats StatsUpdate

	BeforeEach(func() {
		conf := config.New()
		conf.FelixHostname = localHostname
		conf.BPFEnabled = true
		conf.SetUseNodeResourceUpdates(expandedTest.UsesNodeResources())
		conf.RouteSource = expandedTest.RouteSource()
		mockDataplane = mock.NewMockDataplane()
		eventBuf = NewEventSequencer(mockDataplane)
		eventBuf.Callback = mockDataplane.OnEvent
		conf.Encapsulation = config.Encapsulation{VXLANEnabled: true, VXLANEnabledV6: true}
		calcGraph = NewCalculationGraph(eventBuf, conf, func() {})
		statsCollector := NewStatsCollector(func(stats StatsUpdate) error {
			log.WithField("stats", stats).Info("Stats update")
			lastStats = stats
			return nil
		})
		statsCollector.RegisterWith(calcGraph)
		validationFilter = NewValidationFilter(calcGraph, conf)
		sentInSync = false
		lastState = empty
		state = empty
	})

	flush := func() {
<<<<<<< HEAD
		calcGraph.PolicyResolver.MaybeFlush()
=======
		calcGraph.Flush()
>>>>>>> 81f20205
		eventBuf.Flush()
	}

	// iterStates iterates through the states in turn,
	// executing the expectation function after each
	// state.
	iterStates := func(expectation func()) func() {
		return func() {
			var ii int
			for ii, state = range expandedTest {
				By(fmt.Sprintf("(%v) Moving from state %#v to %#v",
					ii, lastState.Name, state.Name))
				kvDeltas := state.KVDeltas(lastState)
				for _, kv := range kvDeltas {
					_, _ = fmt.Fprintf(GinkgoWriter, "       -> Injecting KV: %v\n", kv)
					validationFilter.OnUpdates([]api.Update{kv})
					if flushStrategy == afterEachKV || flushStrategy == afterEachKVAndDupe {
						if !sentInSync {
							validationFilter.OnStatusUpdated(api.InSync)
							sentInSync = true
						}
						flush()
					}
					if flushStrategy == afterEachKVAndDupe {
						validationFilter.OnUpdates([]api.Update{kv})
						flush()
					}
				}
				_, _ = fmt.Fprintln(GinkgoWriter, "       -- <<FLUSH>>")
				if flushStrategy == afterEachState {
					if !sentInSync {
						validationFilter.OnStatusUpdated(api.InSync)
						sentInSync = true
					}
					flush()
				}
				if flushStrategy == afterEachState ||
					flushStrategy == afterEachKV ||
					flushStrategy == afterEachKVAndDupe {
					expectation()
				}
				lastState = state
			}
			if flushStrategy == atEnd {
				validationFilter.OnStatusUpdated(api.InSync)
				flush()
				expectation()
			}
		}
	}

	// Note: these used to be separate It() blocks but combining them knocks ~10s off the
	// runtime, which is worthwhile!
	It("should result in correct active state", iterStates(func() {
		// Do common sync/async assertions.
		expectCorrectDataplaneState(mockDataplane, state)

		// We only track stats in the sync tests.
		Expect(lastStats.NumPolicies).To(Equal(state.NumPolicies()),
			"number of policies stat incorrect after moving to state: %v\n%+v",
			state.Name, spew.Sdump(state.DatastoreState))
		Expect(lastStats.NumProfiles).To(Equal(state.NumProfileRules()),
			"number of profiles stat incorrect after moving to state: %v\n%+v",
			state.Name, spew.Sdump(state.DatastoreState))
		Expect(lastStats.NumALPPolicies).To(Equal(state.NumALPPolicies()),
			"number of ALP policies stat incorrect after moving to state: %v\n%+v",
			state.Name, spew.Sdump(state.DatastoreState))
	}))
}

var _ = Describe("calc graph with health state", func() {
	It("should be constructable", func() {
		// Create the calculation graph.
		conf := config.New()
		conf.FelixHostname = localHostname
		outputChan := make(chan interface{})
		healthAggregator := health.NewHealthAggregator()
		conf.Encapsulation = config.Encapsulation{VXLANEnabled: true, VXLANEnabledV6: true}
		asyncGraph := NewAsyncCalcGraph(conf, []chan<- interface{}{outputChan}, healthAggregator)
		Expect(asyncGraph).NotTo(BeNil())
	})
})<|MERGE_RESOLUTION|>--- conflicted
+++ resolved
@@ -783,11 +783,7 @@
 	})
 
 	flush := func() {
-<<<<<<< HEAD
-		calcGraph.PolicyResolver.MaybeFlush()
-=======
 		calcGraph.Flush()
->>>>>>> 81f20205
 		eventBuf.Flush()
 	}
 
