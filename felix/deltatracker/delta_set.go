--- conflicted
+++ resolved
@@ -102,6 +102,10 @@
 	s.asMapView().Delete(k)
 }
 
+func (s *DataplaneSetView[K]) DeleteAll() {
+	s.asMapView().DeleteAll()
+}
+
 func (s *DataplaneSetView[K]) Contains(k K) bool {
 	_, exists := s.asMapView().Get(k)
 	return exists
@@ -118,15 +122,17 @@
 }
 
 func (s *SetDeltaTracker[K]) IterPendingUpdates(f func(k K) IterAction) {
-	mapDT := (*DeltaTracker[K, struct{}])(s)
-	mapDT.IterPendingUpdates(func(k K, v struct{}) IterAction {
+	s.asMapTracker().IterPendingUpdates(func(k K, v struct{}) IterAction {
 		return f(k)
 	})
 }
 
 func (s *SetDeltaTracker[K]) IterPendingDeletions(f func(k K) IterAction) {
-<<<<<<< HEAD
-	s.dt.IterPendingDeletions(f)
+	s.asMapTracker().IterPendingDeletions(f)
+}
+
+func (s *SetDeltaTracker[K]) asMapTracker() *DeltaTracker[K, struct{}] {
+	return (*DeltaTracker[K, struct{}])(s)
 }
 
 func (s *SetDeltaTracker[K]) InSync() bool {
@@ -134,17 +140,9 @@
 }
 
 func (s *SetDeltaTracker[K]) NumPendingUpdates() int {
-	return len(s.dt.desiredUpdates)
+	return len(s.desiredUpdates)
 }
 
 func (s *SetDeltaTracker[K]) NumPendingDeletions() int {
-	return len(s.dt.inDataplaneNotDesired)
-}
-
-func (s *SetDeltaTracker[K]) DeleteAllDataplane() {
-	s.dt.DeleteAllDataplane()
-=======
-	mapDT := (*DeltaTracker[K, struct{}])(s)
-	mapDT.IterPendingDeletions(f)
->>>>>>> f86b5c87
+	return len(s.inDataplaneNotDesired)
 }