# confd

[![Build Status](https://travis-ci.org/kelseyhightower/confd.png?branch=master)](https://travis-ci.org/kelseyhightower/confd)

<<<<<<< HEAD
* IRC: `#confd` on Freenode
* Mailing list: [Google Groups](https://groups.google.com/forum/#!forum/confd-users)
=======
README version 0.2.0
>>>>>>> 587f94d6

`confd` is a lightweight configuration management tool focused on:

* keeping local configuration files up-to-date by polling [etcd](https://github.com/coreos/etcd) and processing [template resources](https://github.com/kelseyhightower/confd#template-resources).
* reloading applications to pick up new config file changes

<<<<<<< HEAD
## Getting Started

### Installing confd

Download the latest binary from [Github](https://github.com/kelseyhightower/confd/releases/tag/v0.1.2).

### Building

You can build confd from source:

```
git clone https://github.com/kelseyhightower/confd.git
cd confd
go build
```

This will produce the `confd` binary in the current directory.

## Usage

The following commands will process all the [template resources](https://github.com/kelseyhightower/confd#template-resources) found under `/etc/confd/conf.d`.
=======
## Community
>>>>>>> 587f94d6

* IRC: `#confd` on Freenode
* Mailing list: [Google Groups](https://groups.google.com/forum/#!forum/confd-users)
* Website: [www.confd.io](http://www.confd.io)

## Quick Start

Before we begin be sure to [download and install confd](https://github.com/kelseyhightower/confd/wiki/Installation). 

### Add keys to etcd

This guide assumes you have a working [etcd](https://github.com/coreos/etcd#getting-started) server up and running and the ability to add new keys. Using the `etcdctl` command line tool add the following keys and values to etcd:

```
etcdctl set /myapp/database/url db.example.com
etcdctl set /myapp/database/user rob
```

### Create the confdir

The confdir is where template resource configs and source templates are stored. The default confdir is `/etc/confd`. Create the confdir by executing the following command:

```Bash
sudo mkdir -p /etc/confd/{conf.d,templates}
```

<<<<<<< HEAD
See the [Configuration Guide](https://github.com/kelseyhightower/confd/wiki/Configuration-Guide)

## Template Resources

See [Template Resources](https://github.com/kelseyhightower/confd/wiki/Template-Resources)
=======
You don't have to use the default `confdir` location. For example you can create the confdir under your home directory. Then you tell confd to use the new `confdir` via the `-confdir` flag.

```Bash
mkdir -p ~/confd/{conf.d,templates}
```

### Create a template resource config

Template resources are defined in [TOML](https://github.com/mojombo/toml) config files under the `confdir` (i.e. ~/confd/conf.d/*.toml).

Lets create a simple template resource to manage the `/tmp/myconfig.conf` configuration file.

```toml
[template]
src = "myconfig.conf.tmpl"
dest = "/tmp/myconfig.conf"
keys = [
  "/myapp/database/url",
  "/myapp/database/user",
]
```
>>>>>>> 587f94d6

Save the file under the `confdir` directory, i.e. `~/confd/conf.d/myconfig.toml`

<<<<<<< HEAD
See [Templates](https://github.com/kelseyhightower/confd/wiki/Templates)

## Extras
=======
### Create the source template

Source templates are plain old [Golang text templates](http://golang.org/pkg/text/template/#pkg-overview), and are stored under the `confdir` templates directory. Create the following source template and save it as `~/confd/templates/myconfig.conf.tmpl`

```
# This a comment
[myconfig]
database_url = {{ .myapp_database_url }}
database_user = {{ .myapp_database_user }}
```

### Processing template resources

confd supports two modes of operation, daemon and onetime mode. In daemon mode, confd runs in the foreground and processing template resources every 5 mins by default. For this tutorial we are going to use onetime mode.

Assuming you etcd server is running at http://127.0.0.1:4001 you can run the following command to process the `~/confd/conf.d/myconfig.toml` template resource:

```
confd -verbose -onetime -node 'http://127.0.0.1:4001' -confdir ~/confd 
```
Output:
```
2013-11-03T18:00:47-08:00 confd[21294]: NOTICE Starting confd
2013-11-03T18:00:47-08:00 confd[21294]: NOTICE etcd nodes set to http://127.0.0.1:4001
2013-11-03T18:00:47-08:00 confd[21294]: INFO Target config /tmp/myconfig.conf out of sync
2013-11-03T18:00:47-08:00 confd[21294]: INFO Target config /tmp/myconfig.conf has been updated
```

The `dest` config should now be in sync with the template resource configuration.

```
cat /tmp/myconfig.conf
```

Output:
``` 
# This a comment
[myconfig]
database_url = db.example.com
database_user = rob
```
>>>>>>> 587f94d6

## Next steps

Checkout the [confd wiki](https://github.com/kelseyhightower/confd/wiki/_pages) for more docs and [usage examples](https://github.com/kelseyhightower/confd/wiki/Usage-Examples).<|MERGE_RESOLUTION|>--- conflicted
+++ resolved
@@ -1,44 +1,13 @@
 # confd
 
 [![Build Status](https://travis-ci.org/kelseyhightower/confd.png?branch=master)](https://travis-ci.org/kelseyhightower/confd)
-
-<<<<<<< HEAD
-* IRC: `#confd` on Freenode
-* Mailing list: [Google Groups](https://groups.google.com/forum/#!forum/confd-users)
-=======
-README version 0.2.0
->>>>>>> 587f94d6
 
 `confd` is a lightweight configuration management tool focused on:
 
 * keeping local configuration files up-to-date by polling [etcd](https://github.com/coreos/etcd) and processing [template resources](https://github.com/kelseyhightower/confd#template-resources).
 * reloading applications to pick up new config file changes
 
-<<<<<<< HEAD
-## Getting Started
-
-### Installing confd
-
-Download the latest binary from [Github](https://github.com/kelseyhightower/confd/releases/tag/v0.1.2).
-
-### Building
-
-You can build confd from source:
-
-```
-git clone https://github.com/kelseyhightower/confd.git
-cd confd
-go build
-```
-
-This will produce the `confd` binary in the current directory.
-
-## Usage
-
-The following commands will process all the [template resources](https://github.com/kelseyhightower/confd#template-resources) found under `/etc/confd/conf.d`.
-=======
 ## Community
->>>>>>> 587f94d6
 
 * IRC: `#confd` on Freenode
 * Mailing list: [Google Groups](https://groups.google.com/forum/#!forum/confd-users)
@@ -65,13 +34,6 @@
 sudo mkdir -p /etc/confd/{conf.d,templates}
 ```
 
-<<<<<<< HEAD
-See the [Configuration Guide](https://github.com/kelseyhightower/confd/wiki/Configuration-Guide)
-
-## Template Resources
-
-See [Template Resources](https://github.com/kelseyhightower/confd/wiki/Template-Resources)
-=======
 You don't have to use the default `confdir` location. For example you can create the confdir under your home directory. Then you tell confd to use the new `confdir` via the `-confdir` flag.
 
 ```Bash
@@ -82,7 +44,7 @@
 
 Template resources are defined in [TOML](https://github.com/mojombo/toml) config files under the `confdir` (i.e. ~/confd/conf.d/*.toml).
 
-Lets create a simple template resource to manage the `/tmp/myconfig.conf` configuration file.
+Create the following template resource config and save it as `~/confd/conf.d/myconfig.toml`.
 
 ```toml
 [template]
@@ -93,15 +55,7 @@
   "/myapp/database/user",
 ]
 ```
->>>>>>> 587f94d6
 
-Save the file under the `confdir` directory, i.e. `~/confd/conf.d/myconfig.toml`
-
-<<<<<<< HEAD
-See [Templates](https://github.com/kelseyhightower/confd/wiki/Templates)
-
-## Extras
-=======
 ### Create the source template
 
 Source templates are plain old [Golang text templates](http://golang.org/pkg/text/template/#pkg-overview), and are stored under the `confdir` templates directory. Create the following source template and save it as `~/confd/templates/myconfig.conf.tmpl`
@@ -143,7 +97,6 @@
 database_url = db.example.com
 database_user = rob
 ```
->>>>>>> 587f94d6
 
 ## Next steps
 
