#!/usr/bin/env python
"""calicoctl

Override the host:port of the ETCD server by setting the environment variable
ETCD_AUTHORITY [default: 127.0.0.1:4001]

Usage:
  calicoctl node --ip=<IP> [--node-image=<DOCKER_IMAGE_NAME>] [--ip6=<IP6>]
  calicoctl node stop [--force]
  calicoctl status
  calicoctl shownodes [--detailed]
  calicoctl profile show [--detailed]
  calicoctl profile (add|remove) <PROFILE>
  calicoctl profile <PROFILE> tag show
  calicoctl profile <PROFILE> tag (add|remove) <TAG>
  calicoctl profile <PROFILE> rule show
  calicoctl profile <PROFILE> rule json
  calicoctl profile <PROFILE> rule update
  calicoctl profile <PROFILE> member add <CONTAINER>
  calicoctl (ipv4|ipv6) pool (add|remove) <CIDR>
  calicoctl (ipv4|ipv6) pool show
  calicoctl (ipv4|ipv6) bgppeer rr (add|remove) <IP>
  calicoctl (ipv4|ipv6) bgppeer rr show
<<<<<<< HEAD
  calicoctl (ipv4|ipv6) container <CONTAINER> (add|remove) <IP>
  calicoctl container add <CONTAINER> <IP>
=======
  calicoctl container add <CONTAINER> <IP> [--interface=<INTERFACE>]
>>>>>>> 64fe118a
  calicoctl container remove <CONTAINER> [--force]
  calicoctl reset
  calicoctl diags
  calicoctl restart-docker-with-alternative-unix-socket
  calicoctl restart-docker-without-alternative-unix-socket

Options:
 --interface=<INTERFACE>  The name to give to the interface in the container
                          [default: eth1]
 --ip=<IP>                The local management address to use.
 --ip6=<IP6>              The local IPv6 management address to use.
 --node-image=<DOCKER_IMAGE_NAME>    Docker image to use for
                          Calico's per-node container
                          [default: calico/node:latest]
"""
import copy
import socket
from subprocess import CalledProcessError
import sys
import time
import os
import re
import json

import netaddr
from docopt import docopt
import sh
import docker
import docker.utils
from netaddr import IPNetwork, IPAddress
from netaddr.core import AddrFormatError
from prettytable import PrettyTable

from node.adapter.datastore import (ETCD_AUTHORITY_ENV,
                                    ETCD_AUTHORITY_DEFAULT,
                                    Rules)
from node.adapter.docker_restart import REAL_SOCK, POWERSTRIP_SOCK
from node.adapter.ipam import IPAMClient
from node.adapter import netns, docker_restart


hostname = socket.gethostname()
client = IPAMClient()
DOCKER_VERSION = "1.16"
docker_client = docker.Client(version=DOCKER_VERSION,
                              base_url=os.getenv("DOCKER_HOST",
                                                 "unix://var/run/docker.sock"))
docker_restarter = docker_restart.create_restarter()

try:
    modprobe = sh.Command._create('modprobe')
    sysctl = sh.Command._create("sysctl")
except sh.CommandNotFound as e:
    print "Missing command: %s" % e.message
    
DEFAULT_IPV4_POOL = IPNetwork("192.168.0.0/16")
DEFAULT_IPV6_POOL = IPNetwork("fd80:24e2:f998:72d6::/64")

def get_container_info(container_name):
    """
    Get the full container info array from a partial ID or name.

    :param container_name: The partial ID or name of the container.
    :return: The container info array, or sys.exit if not found.
    """
    try:
        info = docker_client.inspect_container(container_name)
    except docker.errors.APIError as e:
        if e.response.status_code == 404:
            print "Container %s was not found." % container_name
        else:
            print e.message
        sys.exit(1)
    return info

def get_container_id(container_name):
    """
    Get the full container ID from a partial ID or name.

    :param container_name: The partial ID or name of the container.
    :return: The container ID as a string.
    """
    info = get_container_info(container_name)
    return info["Id"]


class ConfigError(Exception):
    pass


<<<<<<< HEAD
def check_root():
    if os.geteuid() != 0:
        print >> sys.stderr, "This command must be run as root."
        sys.exit(2)


def get_pool(ip, version):
    pools = client.get_ip_pools(version)
    pool = None
    for candidate_pool in pools:
        if ip in candidate_pool:
            pool = candidate_pool
    if pool is None:
        print "%s is not in any configured pools" % ip
        sys.exit(1)

    return pool


def container_add(container_name, ip):
=======
def container_add(container_name, ip, interface):
>>>>>>> 64fe118a
    """
    Add a container (on this host) to Calico networking with the given IP.

    :param container_name: The name or ID of the container.
    :param ip: An IPAddress object with the desired IP to assign.
    """
    # The netns manipulations must be done as root.
    check_root()
    info = get_container_info(container_name)
    container_id = info["Id"]

    # Check if the container already exists
    try:
        _ = client.get_ep_id_from_cont(hostname, container_id)
    except KeyError:
        # Calico doesn't know about this container.  Continue.
        pass
    else:
        # Calico already set up networking for this container.  Since we got
        # called with an IP address, we shouldn't just silently exit, since
        # that would confuse the user: the container would not be reachable on
        # that IP address.
        print "%s has already been configured with Calico Networking." % \
              container_name
        sys.exit(1)

    # Check the container is actually running.
    if not info["State"]["Running"]:
        print "%s is not currently running." % container_name
        sys.exit(1)

    # Check the IP is in the allocation pool.  If it isn't, BIRD won't export
    # it.
    ip = IPAddress(ip)
    version = "v%s" % ip.version
    pool = get_pool(ip, version)

    # The next hop IPs for this host are stored in etcd.
    next_hops = client.get_default_next_hops(hostname)
    try:
        next_hops[ip.version]
    except KeyError:
        print "This node is not configured for IPv%d." % ip.version
        sys.exit(1)

    # Assign the IP
    if not client.assign_address(pool, ip):
        print "IP address is already assigned in pool %s " % pool
        sys.exit(1)

    # Actually configure the netns. Default to eth1 since eth0 is the
    # docker bridge.
    pid = info["State"]["Pid"]
    endpoint = netns.set_up_endpoint(ip, pid, next_hops,
                                     veth_name=interface,
                                     proc_alias="proc")

    # Register the endpoint
    client.set_endpoint(hostname, container_id, endpoint)

    print "IP %s added to %s" % (ip, container_name)


def container_remove(container_name):
    """
    Remove a container (on this host) from Calico networking.

    The container may be left in a state without any working networking.
    If there is a network adaptor in the host namespace used by the container
    then it is removed.

    :param container_name: The name or ID of the container.
    """
    # The netns manipulations must be done as root.
    check_root()

    # Resolve the name to ID.
    container_id = get_container_id(container_name)

    # Find the endpoint ID. We need this to find any ACL rules
    try:
        endpoint_id = client.get_ep_id_from_cont(hostname, container_id)
    except KeyError:
        print "Container %s doesn't contain any endpoints" % container_name
        sys.exit(1)

    # Remove any IP address assignments that this endpoint has
    endpoint = client.get_endpoint(hostname, container_id, endpoint_id)
    for net in endpoint.ipv4_nets | endpoint.ipv6_nets:
        assert(net.size == 1)
        ip = net.ip
        pools = client.get_ip_pools("v%s" % ip.version)
        for pool in pools:
            if ip in pool:
                # Ignore failure to unassign address, since we're not
                # enforcing assignments strictly in datastore.py.
                client.unassign_address(pool, ip)

    # Remove the endpoint
    netns.remove_endpoint(endpoint_id)

    # Remove the container from the datastore.
    client.remove_container(hostname, container_id)

    print "Removed Calico interface from %s" % container_name


def node_stop(force):
    if force or len(client.get_hosts()[hostname]["docker"]) == 0:
        client.remove_host(hostname)
        try:
            docker_client.stop("calico-node")
        except docker.errors.APIError as err:
            if err.response.status_code != 404:
                raise

        print "Node stopped and all configuration removed"
    else:
        print "Current host has active endpoints so can't be stopped." + \
              " Force with --force"

def module_loaded(module):
    return any(s.startswith(module) for s in open("/proc/modules").readlines())

def node(ip, node_image, ip6=""):
    # modprobe and sysctl require root privileges.
    check_root()

    if not module_loaded("ip6_tables"):
        print >> sys.stderr, "module ip6_tables isn't loaded. Load with " \
                             "`modprobe ip6_tables`"
        sys.exit(2)

    if not module_loaded("xt_set"):
        print >> sys.stderr, "module xt_set isn't loaded. Load with " \
                             "`modprobe xt_set`"
        sys.exit(2)

    # Set up etcd
    ipv4_pools = client.get_ip_pools("v4")
    ipv6_pools = client.get_ip_pools("v6")

    # Create default pools if required
    if not ipv4_pools:
        client.add_ip_pool("v4", DEFAULT_IPV4_POOL)
    if not ipv6_pools:
        client.add_ip_pool("v6", DEFAULT_IPV6_POOL)

    client.ensure_global_config()
    client.create_host(hostname, ip, ip6)

    # Enable IP forwarding since all compute hosts are vRouters.
    # IPv4 forwarding should be enabled already by docker.
    sysctl("-w", "net.ipv4.ip_forward=1")
    sysctl("-w", "net.ipv6.conf.all.forwarding=1")

    if docker_restarter.is_using_alternative_socket():
        # At this point, docker is listening on a new port but powerstrip
        # might not be running, so docker clients need to talk directly to
        # docker.
        node_docker_client = docker.Client(version=DOCKER_VERSION,
                                           base_url="unix://%s" % REAL_SOCK)
        enable_socket = "YES"
    else:
        node_docker_client = docker_client
        enable_socket = "NO"

    try:
        node_docker_client.remove_container("calico-node", force=True)
    except docker.errors.APIError as err:
        if err.response.status_code != 404:
            raise

    etcd_authority = os.getenv(ETCD_AUTHORITY_ENV, ETCD_AUTHORITY_DEFAULT)

    environment = [
        "POWERSTRIP_UNIX_SOCKET=%s" % enable_socket,
        "IP=%s" % ip,
        "IP6=%s" % ip6,
        "ETCD_AUTHORITY=%s" % etcd_authority,  # etcd host:port
        "FELIX_ETCDADDR=%s" % etcd_authority,  # etcd host:port
    ]

    binds = {
        "/var/run":
            {
                "bind": "/host-var-run",
                "ro": False
            },
        "/proc":
            {
                "bind": "/proc_host",
                "ro": False
            },
        "/var/log/calico":
            {
                "bind": "/var/log/calico",
                "ro": False
            }
    }

    host_config = docker.utils.create_host_config(
        privileged=True,
        restart_policy={"Name": "Always"},
        network_mode="host",
        binds=binds)

    _find_or_pull_node_image(node_image, node_docker_client)
    container = node_docker_client.create_container(
        node_image,
        name="calico-node",
        detach=True,
        environment=environment,
        host_config=host_config,
        volumes=["/host-var-run",
                 "/proc_host",
                 "/var/log/calico"])
    cid = container["Id"]

    node_docker_client.start(container)

    if enable_socket == "YES":
        while not os.path.exists(POWERSTRIP_SOCK):
            time.sleep(0.1)
        uid = os.stat(REAL_SOCK).st_uid
        gid = os.stat(REAL_SOCK).st_gid
        os.chown(POWERSTRIP_SOCK, uid, gid)
    else:
        powerstrip_port = "2377"
        print "Docker Remote API is on port %s.  Run \n" % powerstrip_port
        print "export DOCKER_HOST=localhost:%s\n" % powerstrip_port
        print "before using `docker run` for Calico networking.\n"

    print "Calico node is running with id: %s" % cid


def _find_or_pull_node_image(image_name, client):
    """
    Check if Docker has a cached copy of an image, and if not, attempt to pull
    it.

    :param image_name: The full name of the image.
    :return: None.
    """
    try:
        _ = client.inspect_image(image_name)
    except docker.errors.APIError as err:
        if err.response.status_code == 404:
            # TODO: Display proper status bar
            print "Pulling Docker image %s" % image_name
            client.pull(image_name)


def grep(text, pattern):
    return "\n".join([line for line in text.splitlines() if pattern in line])


def status():
    calico_node_info = filter(lambda container: "/calico-node" in
                              container["Names"],
                              docker_client.containers())
    if len(calico_node_info) == 0:
        print "calico-node container not running"
    else:
        print "calico-node container is running. Status: %s" % \
              calico_node_info[0]["Status"]

        apt_output = docker_client.execute("calico-node", ["/bin/bash", "-c",
                                           "apt-cache policy calico-felix"])
        result = re.search(r"Installed: (.*?)\s", apt_output)
        if result is not None:
            print "Running felix version %s" % result.group(1)

        print "IPv4 Bird (BGP) status"
        print(docker_client.execute("calico-node",
                                    ["/bin/bash", "-c",
                                     "echo show protocols | "
                                     "birdc -s /etc/service/bird/bird.ctl"]))
        print "IPv6 Bird (BGP) status"
        print(docker_client.execute("calico-node",
                                    ["/bin/bash", "-c",
                                     "echo show protocols | "
                                     "birdc6 -s "
                                     "/etc/service/bird6/bird6.ctl"]))


def reset():
    print "Removing all data from data store"
    client.remove_all_data()


def profile_add(profile_name):
    """
    Create a policy profile with the given name.
    :param profile_name: The name for the profile.
    :return: None.
    """
    # Check if the profile exists.
    if client.profile_exists(profile_name):
        print "Profile %s already exists." % profile_name
    else:
        # Create the profile.
        client.create_profile(profile_name)
        print "Created profile %s" % profile_name


def profile_add_container(container_name, profile_name):
    """
    Add a container (on this host) to the profile with the given name.  This adds
    the first endpoint on the container to the profile.

    :param container_name: The Docker container name or ID.
    :param profile_name:  The Calico policy profile name.
    :return: None.
    """
    # Resolve the name to ID.
    container_id = get_container_id(container_name)

    if not client.profile_exists(profile_name):
        print "Profile with name %s was not found." % profile_name
        sys.exit(1)

    client.add_workload_to_profile(hostname, profile_name, container_id)
    print "Added %s to %s" % (container_name, profile_name)


def profile_remove(profile_name):
    # TODO - Don't allow removing a profile that has endpoints in it.
    try:
        client.remove_profile(profile_name)
    except KeyError:
        print "Couldn't find profile with name %s" % profile_name
    else:
        print "Deleted profile %s" % profile_name


def profile_show(detailed):
    profiles = client.get_profile_names()

    if detailed:
        x = PrettyTable(["Name", "Endpoint ID"])
        for name in profiles:
            members = client.get_profile_members(name)
            if members:
                for member in members:
                    x.add_row([name, member])
            else:
                x.add_row([name, "No members"])
    else:
        x = PrettyTable(["Name"])
        for name in profiles:
            x.add_row([name])

    print x


def profile_tag_show(name):
    """Show the tags on the profile."""
    try:
        profile = client.get_profile(name)
    except KeyError:
        print "Profile %s not found." % name
        sys.exit(1)

    for tag in profile.tags:
        print tag


def profile_tag_add(name, tag):
    """
    Add a tag to the profile.
    :param name: Profile name
    :param tag: Tag name
    :return: None
    """
    try:
        profile = client.get_profile(name)
    except KeyError:
        print "Profile %s not found." % name
        sys.exit(1)

    profile.tags.add(tag)
    client.profile_update_tags(profile)
    print "Tag %s added to profile %s" % (tag, name)


def profile_tag_remove(name, tag):
    """
    Remove a tag from the profile.
    :param name: Profile name
    :param tag: Tag name
    :return: None
    """
    try:
        profile = client.get_profile(name)
    except KeyError:
        print "Profile %s not found." % name
        sys.exit(1)

    try:
        profile.tags.remove(tag)
    except KeyError:
        print "Tag %s is not on profile %s" % (tag, name)
        sys.exit(1)
    client.profile_update_tags(profile)
    print "Tag %s removed from profile %s" % (tag, name)


def profile_rule_show(name, human_readable=False):
    """Show the rules on the profile."""
    try:
        profile = client.get_profile(name)
    except KeyError:
        print "Profile %s not found." % name
        sys.exit(1)

    if human_readable:
        print "Inbound rules:"
        for i, rule in enumerate(profile.rules.inbound_rules, start=1):
            print " %3d %s" % (i, rule.pprint())
        print "Outbound rules:"
        for i, rule in enumerate(profile.rules.outbound_rules, start=1):
            print " %3d %s" % (i, rule.pprint())
    else:
        json.dump(profile.rules._asdict(),
                  sys.stdout,
                  indent=2)
        print ""


def profile_rule_update(name):
    """Update the rules on the profile"""
    try:
        profile = client.get_profile(name)
    except KeyError:
        print "Profile %s not found." % name
        sys.exit(1)

    # Read in the JSON from standard in.
    rules_str = sys.stdin.read()
    rules = Rules.from_json(rules_str)
    if rules.id != name:
        print 'Rules JSON "id"=%s doesn\'t match profile name %s.' % \
              (rules.id, name)
        sys.exit(1)

    profile.rules = rules
    client.profile_update_rules(profile)
    print "Successfully updated rules on profile %s" % name


def node_show(detailed):
    hosts = client.get_hosts()

    if detailed:
        x = PrettyTable(["Host", "Workload Type", "Workload ID", "Endpoint ID",
                         "Addresses", "MAC", "State"])
        for host, container_types in hosts.iteritems():
            if not container_types:
                x.add_row([host, "None", "None", "None",
                           "None", "None", "None"])
                continue
            for container_type, workloads in container_types.iteritems():
                for workload, endpoints in workloads.iteritems():
                    for ep_id, endpoint in endpoints.iteritems():
                        x.add_row([host,
                                   container_type,
                                   workload,
                                   ep_id,
                                   " ".join([str(net) for net in
                                             endpoint.ipv4_nets |
                                             endpoint.ipv6_nets]),
                                   endpoint.mac,
                                   endpoint.state])
    else:
        x = PrettyTable(["Host", "Workload Type", "Number of workloads"])
        for host, container_types in hosts.iteritems():
            if not container_types:
                x.add_row([host, "N/A", "0"])
                continue
            for container_type, workloads in container_types.iteritems():
                x.add_row([host, container_type, len(workloads)])
    print x


def save_diags():
    """
    Gather Calico diagnostics for bug reporting.
    :return: None
    """
    script = """
#!/bin/bash
[ -z $BASH ] && echo "You must run this script in bash" && exit 1
whoami | grep -q "root" || { echo "You must run this script as root" && exit 1; }
echo "Collecting diags"

ROUTE_FILE=route
IPTABLES_PREFIX=iptables
IP6TABLES_PREFIX=ip6tables
CALICO_DIR=/var/log/calico
date=`date +"%F_%H-%M-%S"`
diags_dir=`mktemp -d`
system=`hostname`
echo "Using temp dir: $diags_dir"
pushd $diags_dir >/dev/null

echo DATE=$date > date
echo $system > hostname

echo "Dumping netstat output"
netstat -an > $diags_dir/netstat

echo "Dumping routes"
for cmd in "route -n" "ip route" "ip -6 route"
do
  echo $cmd >> $ROUTE_FILE
  $cmd >> $ROUTE_FILE
  echo >> $ROUTE_FILE
done
netstat -an > netstat

echo "Dumping iptables"
iptables-save > $IPTABLES_PREFIX
ipset list > ipset

echo "Copying Calico logs"
cp -a $CALICO_DIR .

echo "Dumping datastore"
curl -s -L http://127.0.0.1:4001/v2/keys/calico?recursive=true -o etcd_calico

FILENAME=diags-`date +%Y%m%d_%H%M%S`.tar.gz

tar -zcf $FILENAME *
echo "Diags saved to $FILENAME in $diags_dir"

echo "Uploading file. Available for 14 days from the URL printed when the upload completes"
curl --upload-file $FILENAME https://transfer.sh/$FILENAME

popd >/dev/null

echo "Done"
"""
    bash = sh.Command._create('bash')
    def process_output(line): sys.stdout.write(line)
    bash(_in=script, _err=process_output, _out=process_output).wait()
    # TODO: reimplement this in Python
    # TODO: ipset might not be installed on the host. But we don't want to
    # gather the diags in the container because it might not be running...


def ip_pool_add(cidr_pool, version):
    """
    Add the the given CIDR range to the IP address allocation pool.

    :param cidr_pool: The pool to set in CIDR format, e.g. 192.168.0.0/16
    :param version: v4 or v6
    :return: None
    """
    assert version in ("v4", "v6")
    pool = check_ip_version(cidr_pool, version, IPNetwork)
    client.add_ip_pool(version, pool)


def ip_pool_remove(cidr_pool, version):
    """
    Add the the given CIDR range to the IP address allocation pool.

    :param cidr_pool: The pool to set in CIDR format, e.g. 192.168.0.0/16
    :param version: v4 or v6
    :return: None
    """
    assert version in ("v4", "v6")
    pool = check_ip_version(cidr_pool, version, IPNetwork)
    try:
        client.remove_ip_pool(version, pool)
    except KeyError:
        print "%s is not a configured pool." % cidr_pool


def ip_pool_show(version):
    """
    Print a list of IP allocation pools.
    :return: None
    """
    pools = client.get_ip_pools(version)
    x = PrettyTable(["CIDR"])
    for pool in pools:
        x.add_row([pool])
    print x


def restart_docker_with_alternative_unix_socket():
    """
    Update docker to use a different unix socket, so powerstrip can run
    its proxy on the "normal" one. This provides simple access for
    existing tools to the powerstrip proxy.

    Set the docker daemon to listen on the docker.real.sock by updating
    the config, clearing old sockets and restarting.
    """
    check_root()
    docker_restarter.restart_docker_with_alternative_unix_socket()


def restart_docker_without_alternative_unix_socket():
    """
    Remove any "alternative" unix socket config.
    """
    check_root()
    docker_restarter.restart_docker_without_alternative_unix_socket()


def validate_arguments():
    profile_ok = (arguments["<PROFILE>"] is None or
                  re.match("^\w{1,30}$", arguments["<PROFILE>"]))
    tag_ok = (arguments["<TAG>"] is None or
              re.match("^\w+$", arguments["<TAG>"]))
    ip_ok = arguments["--ip"] is None or netaddr.valid_ipv4(
        arguments["--ip"]) or netaddr.valid_ipv6(arguments["--ip"])
    container_ip_ok = arguments["<IP>"] is None or netaddr.valid_ipv4(
        arguments["<IP>"]) or netaddr.valid_ipv6(arguments["<IP>"])

    if not profile_ok:
        print "Profile names must be <30 character long and can only contain " \
              "numbers, letters and underscore."
    if not tag_ok:
        print "Tags names can only container numbers, letters and underscore."
    if not ip_ok:
        print "Invalid ip argument"
    return profile_ok and ip_ok and container_ip_ok and tag_ok


def bgppeer_add(ip, version):
    """
    Add the the given IP to the list of BGP Peers

    :param ip: The address to add
    :param version: v4 or v6
    :return: None
    """
    address = check_ip_version(ip, version, IPAddress)
    client.add_bgp_peer(version, address)


def check_ip_version(ip, version, type):
    """
    Parses and checks that the given IP matches the provided version.
    :param ip: The IP (string) to check.
    :param version: The version
    :param type: The type of IP object (IPAddress or IPNetwork)
    :return: The parsed object of type "type"
    """
    try:
        parsed = type(ip)
    except AddrFormatError:
        print "%s is not a valid IP address." % ip
        sys.exit(1)
    if "v%d" % parsed.version != version:
        print "%s is an IPv%d prefix, this command is for IP%s." % \
              (parsed, parsed.version, version)
        sys.exit(1)
    return parsed


def bgppeer_remove(ip, version):
    """
    Add the the given BGP Peer.

    :param ip: The address to use.
    :param version: v4 or v6
    :return: None
    """
    address = check_ip_version(ip, version, IPAddress)
    try:
        client.remove_bgp_peer(version, address)
    except KeyError:
        print "%s is not a configured peer." % address


def bgppeer_show(version):
    """
    Print a list BGP Peers
    """
    peers = client.get_bgp_peers(version)
    if peers:
        x = PrettyTable(["BGP Peer"], sortby="BGP Peer")
        for peer in peers:
            x.add_row([peer])
        x.align = "l"
        print x
    else:
        print "No BGP Peers defined."


def container_ip_add(container_name, ip, version, interface):
    """
    Add an IP address to an existing calico networked container.

    :param container_name: The name of the container.
    :param ip: The IP to add
    :param version: The IP version
    :param interface: The name of hte interface in the container.
    
    :return: None
    """
    address = check_ip_version(ip, version, IPAddress)

    # The netns manipulations must be done as root.
    check_root()

    pool = get_pool(ip, version)

    info = get_container_info(container_name)
    container_id = info["Id"]

    # Check the container is actually running.
    if not info["State"]["Running"]:
        print "%s is not currently running." % container_name
        sys.exit(1)

    # Check that the container is already networked
    try:
        endpoint_id = client.get_ep_id_from_cont(hostname, container_id)
        endpoint = client.get_endpoint(hostname, container_id, endpoint_id)
    except KeyError:
        print "Container is unknown to calico. Tell calico about the " \
              "container before adding addresses."
        sys.exit(1)

    # From here, this method starts having side effects. If something
    # fails then at least try to leave the system in a clean state.
    if not client.assign_address(pool, ip):
        print "IP address is already assigned in pool %s " % pool
        sys.exit(1)

    try:
        old_endpoint = copy.copy(endpoint)
        if address.version == 4:
            endpoint.ipv4_nets.add(address)
        else:
            endpoint.ipv6_nets.add(address)
        client.update_endpoint(hostname, container_id, old_endpoint, endpoint)
    except KeyError:
        #TODO unassign the IP
        pass

    try:
        netns.add_ip_to_interface(info["State"]["Pid"],
                                  address,
                                  interface)

    except CalledProcessError:
        # TODO Unnassign the IP and remove it from etcd
        pass

    print "IP %s added to %s" % (ip, container_name)

def container_ip_remove(container_name, ip, version):
    address = check_ip_version(ip, version, IPAddress)


if __name__ == '__main__':
    arguments = docopt(__doc__)
    if validate_arguments():
        if arguments["restart-docker-with-alternative-unix-socket"]:
            restart_docker_with_alternative_unix_socket()
        elif arguments["restart-docker-without-alternative-unix-socket"]:
            restart_docker_without_alternative_unix_socket()
        elif arguments["node"]:
            if arguments["stop"]:
                node_stop(arguments["--force"])
            else:
                node_image = arguments['--node-image']
                ip6 = arguments["--ip6"]
                node(arguments["--ip"],
                     node_image=node_image,
                     ip6=ip6)
        elif arguments["status"]:
            status()
        elif arguments["reset"]:
            reset()
        elif arguments["profile"]:
            if arguments["tag"]:
                if arguments["show"]:
                    profile_tag_show(arguments["<PROFILE>"])
                elif arguments["add"]:
                    profile_tag_add(arguments["<PROFILE>"],
                                    arguments["<TAG>"])
                elif arguments["remove"]:
                    profile_tag_remove(arguments["<PROFILE>"],
                                       arguments["<TAG>"])
            elif arguments["member"]:
                profile_add_container(arguments["<CONTAINER>"],
                                      arguments["<PROFILE>"])
            elif arguments["rule"]:
                if arguments["show"]:
                    profile_rule_show(arguments["<PROFILE>"],
                                      human_readable=True)
                elif arguments["json"]:
                    profile_rule_show(arguments["<PROFILE>"],
                                      human_readable=False)
                elif arguments["update"]:
                    profile_rule_update(arguments["<PROFILE>"])
            elif arguments["add"]:
                profile_add(arguments["<PROFILE>"])
            elif arguments["remove"]:
                profile_remove(arguments["<PROFILE>"])
            elif arguments["show"]:
                profile_show(arguments["--detailed"])
        elif arguments["diags"]:
            save_diags()
        elif arguments["shownodes"]:
            node_show(arguments["--detailed"])
        elif arguments["ipv4"] or arguments["ipv6"]:
            if arguments["ipv4"]:
                version = "v4"
            elif arguments["ipv6"]:
                version = "v6"
            if arguments["pool"]:
                if arguments["add"]:
                    ip_pool_add(arguments["<CIDR>"], version)
                elif arguments["remove"]:
                    ip_pool_remove(arguments["<CIDR>"], version)
                elif arguments["show"]:
                    ip_pool_show(version)
            elif arguments["bgppeer"] and arguments["rr"]:
                if arguments["add"]:
                    bgppeer_add(arguments["<IP>"], version)
                elif arguments["remove"]:
                    bgppeer_remove(arguments["<IP>"], version)
                elif arguments["show"]:
                    bgppeer_show(version)
            elif arguments["container"]:
                if arguments["add"]:
                    container_ip_add(arguments["<CONTAINER>"],
                                     arguments["<IP>"],
                                     version)
                elif arguments["remove"]:
                    container_ip_remove(arguments["<CONTAINER>"],
                                        arguments["<IP>"],
                                        version)
        elif arguments["container"]:
            if arguments["add"]:
                container_add(arguments["<CONTAINER>"],
                              arguments["<IP>"],
                              arguments["--interface"])
            if arguments["remove"]:
                container_remove(arguments["<CONTAINER>"])
    else:
        print "Couldn't validate arguments. Exiting."
        sys.exit(1)<|MERGE_RESOLUTION|>--- conflicted
+++ resolved
@@ -21,12 +21,8 @@
   calicoctl (ipv4|ipv6) pool show
   calicoctl (ipv4|ipv6) bgppeer rr (add|remove) <IP>
   calicoctl (ipv4|ipv6) bgppeer rr show
-<<<<<<< HEAD
   calicoctl (ipv4|ipv6) container <CONTAINER> (add|remove) <IP>
-  calicoctl container add <CONTAINER> <IP>
-=======
   calicoctl container add <CONTAINER> <IP> [--interface=<INTERFACE>]
->>>>>>> 64fe118a
   calicoctl container remove <CONTAINER> [--force]
   calicoctl reset
   calicoctl diags
@@ -117,7 +113,6 @@
     pass
 
 
-<<<<<<< HEAD
 def check_root():
     if os.geteuid() != 0:
         print >> sys.stderr, "This command must be run as root."
@@ -137,10 +132,7 @@
     return pool
 
 
-def container_add(container_name, ip):
-=======
 def container_add(container_name, ip, interface):
->>>>>>> 64fe118a
     """
     Add a container (on this host) to Calico networking with the given IP.
 
