# Copyright (c) 2015 Metaswitch Networks
# All Rights Reserved.
#
#    Licensed under the Apache License, Version 2.0 (the "License"); you may
#    not use this file except in compliance with the License. You may obtain
#    a copy of the License at
#
#         http://www.apache.org/licenses/LICENSE-2.0
#
#    Unless required by applicable law or agreed to in writing, software
#    distributed under the License is distributed on an "AS IS" BASIS, WITHOUT
#    WARRANTIES OR CONDITIONS OF ANY KIND, either express or implied. See the
#    License for the specific language governing permissions and limitations
#    under the License.

from twisted.internet import reactor
from twisted.web import server, resource
import json
import logging
import logging.handlers
import sys
import socket

from docker import Client
from netaddr import IPAddress, AddrFormatError

import netns
from datastore import DatastoreClient
from ipam import SequentialAssignment, IPAMClient

_log = logging.getLogger(__name__)

ENV_IP = "CALICO_IP"
ENV_PROFILE = "CALICO_PROFILE"

hostname = socket.gethostname()

LISTEN_PORT = 2378


def setup_logging(logfile):
    _log.setLevel(logging.DEBUG)
    formatter = logging.Formatter('%(asctime)s [%(levelname)s] %(filename)s.%(name)s %(lineno)d: '
                                  '%(message)s')
    handler = logging.StreamHandler(sys.stdout)
    handler.setLevel(logging.INFO)
    handler.setFormatter(formatter)
    _log.addHandler(handler)
    handler = logging.handlers.TimedRotatingFileHandler(logfile,
                                                        when='D',
                                                        backupCount=10)
    handler.setLevel(logging.DEBUG)
    handler.setFormatter(formatter)
    _log.addHandler(handler)

    # Propagate to loaded modules
    netns.setup_logging(logfile)


class AdapterResource(resource.Resource):
    isLeaf = True

    def __init__(self):
        resource.Resource.__init__(self)

        # Init a Docker client, to save having to do so every time a request comes in.
        self.docker = Client(base_url='unix://host-var-run/docker.sock',
                             version="1.16")

        # Init an etcd client.
<<<<<<< HEAD
        self.datastore = DatastoreClient()
=======
        self.etcd = IPAMClient()
>>>>>>> e5cd228b

    def render_POST(self, request):
        """
        Handle a pre-hook.
        """
        _log.info("render_POST called with %s", request)
        try:
            request_content = json.loads(request.content.read())
            if request_content["Type"] == "pre-hook":
                result = self._handle_pre_hook(request, request_content)
            elif request_content["Type"] == "post-hook":
                result = self._handle_post_hook(request, request_content)
            else:
                _log.error("Unsupported hook type: %s", request_content["Type"])
                raise Exception("unsupported hook type %s" %
                                (request_content["Type"],))
            _log.debug("Result: %s", result)
            return result
        except:
            _log.exception("Failed to process POST")
            raise

    def _handle_pre_hook(self, request, request_content):
        _log.info("Handling pre-hook")
        client_request = request_content["ClientRequest"]

        # Only one action at this point, so just plumb directly
        _client_request_net_none(client_request)

        return json.dumps({"PowerstripProtocolVersion": 1,
                           "ModifiedClientRequest": client_request})

    def _handle_post_hook(self, request, request_content):
        _log.debug("Post-hook response: %s", request_content)

        # Extract ip, profile, master, docker_options
        client_request = request_content["ClientRequest"]
        server_response = request_content["ServerResponse"]

        # Only one action at this point, so just plumb directly.
        self._install_endpoint(client_request)

        return json.dumps({"PowerstripProtocolVersion": 1,
                           "ModifiedServerResponse": server_response})

    def _install_endpoint(self, client_request):
        """
        Install a Calico endpoint (veth) in the container referenced in the
        client request object.
        :param client_request: Powerstrip ClientRequest object as dictionary
        from JSON.
        :returns: None
        """
        try:
            uri = client_request["Request"]
            _log.info("Intercepted %s, starting network.", uri)

            # Get the container ID
            # TODO better URI parsing
            # /*/containers/*/start
            (_, version, _, cid, _) = uri.split("/", 4)
            _log.debug("cid %s", cid)

            # Grab the running pid from Docker
            cont = self.docker.inspect_container(cid)
            _log.debug("Container info: %s", cont)
            pid = cont["State"]["Pid"]
            _log.debug(pid)

            # Attempt to parse out environment variables
            env_list = cont["Config"]["Env"]
            env_dict = env_to_dictionary(env_list)
            ip_str = env_dict[ENV_IP]
<<<<<<< HEAD
            profile = env_dict.get(ENV_PROFILE, None)
=======

            group = env_dict.get(ENV_GROUP, None)
>>>>>>> e5cd228b

        except KeyError as e:
            _log.warning("Key error %s, request: %s", e, client_request)
            return

        # Just auto assign ipv4 addresses for now.
        if ip_str.lower() == "auto":
            ip = self.assign_ipv4()
        else:
            try:
                ip = IPAddress(ip_str)
            except AddrFormatError:
                _log.warning("IP address %s could not be parsed" % ip_str)
                return
            else:
                version = "v%s" % ip.version
                pools = self.etcd.get_ip_pools(version)
                for candidate_pool in pools:
                    if ip in candidate_pool:
                        pool = candidate_pool
                if not self.etcd.assign_address(pool, ip):
                    _log.warning("IP address couldn't be assigned for "
                                 "container %s, IP=%s", cid, ip)
                    return

<<<<<<< HEAD
        next_hop_ips = self.datastore.get_default_next_hops(hostname)
        endpoint = netns.set_up_endpoint(ip=ip,
                                         cpid=pid,
                                         next_hop_ips=next_hop_ips)
        if profile is not None:
            if not self.datastore.profile_exists(profile):
                _log.info("Autocreating profile %s", profile)
                self.datastore.create_profile(profile)
            _log.info("Adding container %s to profile %s", cid, profile)
            endpoint.profile_id = profile
            _log.info("Finished adding container %s to profile %s",
                      cid, profile)

        self.datastore.create_container(target_host=hostname,
                                        container_id=cid,
                                        endpoint=endpoint)
=======
        next_hop_ips = self.etcd.get_default_next_hops(hostname)
        endpoint = netns.set_up_endpoint(ip, pid, next_hop_ips)
        self.etcd.set_endpoint(hostname, cid, endpoint)
>>>>>>> e5cd228b
        _log.info("Finished network for container %s, IP=%s", cid, ip)

        return


    def assign_ipv4(self):
        """
        Assign a IPv4 address from the configured pools.
        :return: An IPAddress, or None if an IP couldn't be
                 assigned
        """
        ip = None

        # For each configured pool, attempt to assign an IP before giving up.
        for pool in self.etcd.get_ip_pools("v4"):
            assigner = SequentialAssignment()
            ip = assigner.allocate(pool)
            if ip is not None:
                ip = IPAddress(ip)
                break
        return ip


def _client_request_net_none(client_request):
    """
    Modify the client_request in place to set net=None Docker option.

    :param client_request: Powerstrip ClientRequest object as dictionary from JSON
    :return: None
    """
    try:
        # Body is passed as a string, so deserialize it to JSON.
        body = json.loads(client_request["Body"])

        host_config = body["HostConfig"]
        _log.debug("Original NetworkMode: %s", host_config.get("NetworkMode", "<unset>"))
        host_config["NetworkMode"] = "none"

        # Re-serialize the updated body.
        client_request["Body"] = json.dumps(body)
    except KeyError as e:
        _log.warning("Error setting net=none: %s, request was %s", e, client_request)


def get_adapter():
    root = resource.Resource()
    root.putChild("calico-adapter", AdapterResource())
    site = server.Site(root)
    return site


def env_to_dictionary(env_list):
    """
    Parse the environment variables into a dictionary for easy access.
    :param env_list: list of strings in the form "var=value"
    :return: a dictionary {"var": "value"}
    """
    env_dict = {}
    for pair in env_list:
        (var, value) = pair.split("=", 1)
        env_dict[var] = value
    return env_dict


if __name__ == "__main__":
    setup_logging("/var/log/calico/powerstrip-calico.log")
    # Listen only on the loopback so we don't expose the adapter outside the host.
    reactor.listenTCP(LISTEN_PORT, get_adapter(), interface="127.0.0.1")
    reactor.run()
<|MERGE_RESOLUTION|>--- conflicted
+++ resolved
@@ -68,11 +68,7 @@
                              version="1.16")
 
         # Init an etcd client.
-<<<<<<< HEAD
-        self.datastore = DatastoreClient()
-=======
-        self.etcd = IPAMClient()
->>>>>>> e5cd228b
+        self.datastore = IPAMClient()
 
     def render_POST(self, request):
         """
@@ -146,12 +142,7 @@
             env_list = cont["Config"]["Env"]
             env_dict = env_to_dictionary(env_list)
             ip_str = env_dict[ENV_IP]
-<<<<<<< HEAD
             profile = env_dict.get(ENV_PROFILE, None)
-=======
-
-            group = env_dict.get(ENV_GROUP, None)
->>>>>>> e5cd228b
 
         except KeyError as e:
             _log.warning("Key error %s, request: %s", e, client_request)
@@ -168,16 +159,15 @@
                 return
             else:
                 version = "v%s" % ip.version
-                pools = self.etcd.get_ip_pools(version)
+                pools = self.datastore.get_ip_pools(version)
                 for candidate_pool in pools:
                     if ip in candidate_pool:
                         pool = candidate_pool
-                if not self.etcd.assign_address(pool, ip):
+                if not self.datastore.assign_address(pool, ip):
                     _log.warning("IP address couldn't be assigned for "
                                  "container %s, IP=%s", cid, ip)
                     return
 
-<<<<<<< HEAD
         next_hop_ips = self.datastore.get_default_next_hops(hostname)
         endpoint = netns.set_up_endpoint(ip=ip,
                                          cpid=pid,
@@ -191,14 +181,7 @@
             _log.info("Finished adding container %s to profile %s",
                       cid, profile)
 
-        self.datastore.create_container(target_host=hostname,
-                                        container_id=cid,
-                                        endpoint=endpoint)
-=======
-        next_hop_ips = self.etcd.get_default_next_hops(hostname)
-        endpoint = netns.set_up_endpoint(ip, pid, next_hop_ips)
-        self.etcd.set_endpoint(hostname, cid, endpoint)
->>>>>>> e5cd228b
+        self.datastore.set_endpoint(hostname, cid, endpoint)
         _log.info("Finished network for container %s, IP=%s", cid, ip)
 
         return
@@ -213,7 +196,7 @@
         ip = None
 
         # For each configured pool, attempt to assign an IP before giving up.
-        for pool in self.etcd.get_ip_pools("v4"):
+        for pool in self.datastore.get_ip_pools("v4"):
             assigner = SequentialAssignment()
             ip = assigner.allocate(pool)
             if ip is not None:
