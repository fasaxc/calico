--- conflicted
+++ resolved
@@ -5,15 +5,8 @@
 # The version of github.com/projectcalico/go-build to use.
 GO_BUILD_VER = v0.88
 
-<<<<<<< HEAD
-# Version of Kubernetes to use for tests.
-K8S_VERSION     = v1.26.6
-# This is used for bitnami/kubectl and kubectl binary release.
-KUBECTL_VERSION = v1.26.8
-=======
 # Version of Kubernetes to use for tests, bitnami/kubectl, and kubectl binary release.
 K8S_VERSION=v1.26.8
->>>>>>> 400421a1
 
 # Version of various tools used in the build and tests.
 COREDNS_VERSION=1.5.2
